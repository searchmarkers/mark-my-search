--- conflicted
+++ resolved
@@ -50,26 +50,13 @@
 	},
 
 	"web_accessible_resources": [
-<<<<<<< HEAD
 		"/icons/close.svg",
 		"/icons/search.svg",
+		"/icons/show.svg",
 		"/icons/create.svg",
 		"/icons/delete.svg",
-		"/icons/edit.svg"
-=======
-		{
-			"resources": [
-				"/icons/close.svg",
-				"/icons/search.svg",
-				"/icons/show.svg",
-				"/icons/create.svg",
-				"/icons/delete.svg",
-				"/icons/edit.svg",
-				"/icons/reveal.svg"
-			],
-			"matches": [ "*://*/*" ]
-		}
->>>>>>> 14ce319c
+		"/icons/edit.svg",
+		"/icons/reveal.svg"
 	],
 
 	"commands": {
