--- conflicted
+++ resolved
@@ -2,11 +2,7 @@
 	"manifest_version": 2,
 	"name": "Mark My Search",
 	"description": "Highlight searched keywords. Find matches instantly.",
-<<<<<<< HEAD
-	"version": "1.8.0",
-=======
 	"version": "1.9.0",
->>>>>>> 58b71207
 
 	"browser_specific_settings": {
 		"gecko": {
