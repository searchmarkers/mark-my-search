--- conflicted
+++ resolved
@@ -1,13 +1,8 @@
 {
 	"manifest_version": 3,
 	"name": "Mark My Search",
-<<<<<<< HEAD
-	"description": "Highlight search engine keywords. Jump between terms instantly.",
+	"description": "Highlight searched keywords. Find matches instantly.",
 	"version": "1.7.3",
-=======
-	"description": "Highlight searched keywords. Find matches instantly.",
-	"version": "1.7.2",
->>>>>>> 401ff8b3
 
 	"browser_specific_settings": {
 		"gecko": {
