--- conflicted
+++ resolved
@@ -50,29 +50,14 @@
 	},
 
 	"web_accessible_resources": [
-<<<<<<< HEAD
 		"/icons/close.svg",
 		"/icons/search.svg",
 		"/icons/show.svg",
+		"/icons/pin.svg",
 		"/icons/create.svg",
 		"/icons/delete.svg",
 		"/icons/edit.svg",
 		"/icons/reveal.svg"
-=======
-		{
-			"resources": [
-				"/icons/close.svg",
-				"/icons/search.svg",
-				"/icons/show.svg",
-				"/icons/pin.svg",
-				"/icons/create.svg",
-				"/icons/delete.svg",
-				"/icons/edit.svg",
-				"/icons/reveal.svg"
-			],
-			"matches": [ "*://*/*" ]
-		}
->>>>>>> 42051a2a
 	],
 
 	"commands": {
