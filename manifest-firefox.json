--- conflicted
+++ resolved
@@ -2,11 +2,7 @@
 	"manifest_version": 2,
 	"name": "Mark My Search",
 	"description": "Highlight search engine keywords. Jump between terms instantly.",
-<<<<<<< HEAD
-	"version": "1.5.1",
-=======
 	"version": "1.6.0",
->>>>>>> 74e16180
 
 	"browser_specific_settings": {
 		"gecko": {
