--- conflicted
+++ resolved
@@ -4,7 +4,7 @@
 	flow: ReadonlySet<string>,
 }
 type TermHues = Array<number>
-type ControlButtonName = keyof ConfigValues[ConfigKey.BAR_CONTROLS_SHOWN]
+type ControlButtonName = keyof ConfigBarControlsShown
 type ControlButtonInfo = {
 	controlClasses?: Array<EleClass>
 	buttonClasses?: Array<EleClass>
@@ -281,44 +281,13 @@
 /**/
 
 /* || Term Matching Option Hints */
-<<<<<<< HEAD
-#${getSel(ElementID.BAR_TERMS)} .${getSel(ElementClass.MATCH_REGEX)} .${getSel(ElementClass.CONTROL_CONTENT)}
-	{ font-weight: bold; }
-#${getSel(ElementID.BAR_RIGHT)} .${getSel(ElementClass.CONTROL)}.${getSel(ElementClass.MATCH_REGEX)}
-.${getSel(ElementClass.CONTROL_CONTENT)}::before
-	{ content: "(.*)"; margin-right: 2px; font-weight: bold; }
-#${getSel(ElementID.BAR_TERMS)} .${getSel(ElementClass.CONTROL)}.${getSel(ElementClass.MATCH_CASE)}
-.${getSel(ElementClass.CONTROL_CONTENT)},
-#${getSel(ElementID.BAR_RIGHT)} .${getSel(ElementClass.CONTROL)}.${getSel(ElementClass.MATCH_CASE)}
-.${getSel(ElementClass.CONTROL_CONTENT)}
-	{ padding-top: 0; border-top: 1px dashed black; }
-#${getSel(ElementID.BAR_TERMS)}
-.${getSel(ElementClass.CONTROL)}:not(.${getSel(ElementClass.MATCH_STEM)}, .${getSel(ElementClass.MATCH_REGEX)})
-.${getSel(ElementClass.CONTROL_CONTENT)}
-	{ text-decoration: underline; text-decoration-skip-ink: none; }
-#${getSel(ElementID.BAR_RIGHT)}
-.${getSel(ElementClass.CONTROL)}:not(.${getSel(ElementClass.MATCH_STEM)})
-.${getSel(ElementClass.CONTROL_CONTENT)}
-	{ border-bottom: 3px solid hsl(0 0% 38%); }
-#${getSel(ElementID.BAR_TERMS)} .${getSel(ElementClass.CONTROL)}.${getSel(ElementClass.MATCH_WHOLE)}
-.${getSel(ElementClass.CONTROL_CONTENT)},
-#${getSel(ElementID.BAR_RIGHT)} .${getSel(ElementClass.CONTROL)}.${getSel(ElementClass.MATCH_WHOLE)}
-.${getSel(ElementClass.CONTROL_CONTENT)}
-	{ padding-inline: 2px; border-inline: 2px solid hsl(0 0% 0% / 0.4); }
-#${getSel(ElementID.BAR_TERMS)} .${getSel(ElementClass.CONTROL)}:not(.${getSel(ElementClass.MATCH_DIACRITICS)})
-.${getSel(ElementClass.CONTROL_CONTENT)}
-	{ font-style: italic; }
-#${getSel(ElementID.BAR_RIGHT)} .${getSel(ElementClass.CONTROL)}:not(.${getSel(ElementClass.MATCH_DIACRITICS)})
-.${getSel(ElementClass.CONTROL_CONTENT)}
-	{ border-left: 3px dashed black; }
-=======
 
 #${EleID.BAR_TERMS} {
 	& .${EleClass.CONTROL} {
 		&.${EleClass.MATCH_REGEX} .${EleClass.CONTROL_CONTENT} {
 			font-weight: bold;
 		}
-		&.${EleClass.MATCH_DIACRITICS} .${EleClass.CONTROL_CONTENT} {
+		&:not(.${EleClass.MATCH_DIACRITICS}) .${EleClass.CONTROL_CONTENT} {
 			font-style: italic;
 		}
 	}
@@ -348,7 +317,7 @@
 		&:not(.${EleClass.MATCH_STEM}) .${EleClass.CONTROL_CONTENT} {
 			border-bottom: 3px solid hsl(0 0% 38%);
 		}
-		&.${EleClass.MATCH_DIACRITICS} .${EleClass.CONTROL_CONTENT} {
+		&:not(.${EleClass.MATCH_DIACRITICS}) .${EleClass.CONTROL_CONTENT} {
 			border-left: 3px dashed black;
 		}
 	}
@@ -360,7 +329,6 @@
 	text-decoration-skip-ink: none;
 }
 
->>>>>>> 88d164b4
 /**/
 
 /* || Bar */
@@ -1047,7 +1015,6 @@
 				if (!event.shiftKey) {
 					return;
 				}
-				// Documented in the options page.
 				event.preventDefault();
 				input.classList.add(EleClass.OPENED_MENU);
 				openTermOptionList(term);
@@ -1315,25 +1282,13 @@
 	onActivated: (matchType: string, checked: boolean) => void,
 ): { optionList: HTMLElement, controlReveal: HTMLButtonElement } => {
 	const optionList = document.createElement("span");
-<<<<<<< HEAD
-	optionList.classList.add(getSel(ElementClass.OPTION_LIST));
-	optionList.appendChild(createTermOption(term, "Case Sensitive", onActivated));
-	optionList.appendChild(createTermOption(term, "Whole Word", onActivated));
-	optionList.appendChild(createTermOption(term, "Stem Word", onActivated));
-	optionList.appendChild(createTermOption(term, "Diacritics Sensitive", onActivated));
-	optionList.appendChild(createTermOption(term, "Regex Mode", onActivated));
-	const handleKeyEvent = (event: KeyboardEvent, executeResult = true) => {
-		event.preventDefault();
-		if (!executeResult) {
-			return;
-=======
 	optionList.classList.add(EleClass.OPTION_LIST);
 	const options = (() => {
 		const options: Array<{ matchType: keyof MatchMode, title: string }> = [
 			{ matchType: "case", title: "Case Sensitive" },
 			{ matchType: "whole", title: "Whole Word" },
 			{ matchType: "stem", title: "Stem Word" },
-			{ matchType: "diacritics", title: "Diacritics" },
+			{ matchType: "diacritics", title: "Diacritics Sensitive" },
 			{ matchType: "regex", title: "Regex Mode" },
 		];
 		return options.map(({ matchType, title }) => {
@@ -1358,7 +1313,6 @@
 			if (optionList.contains(focus)) {
 				focus?.blur();
 			}
->>>>>>> 88d164b4
 		}
 		getControl(term)?.classList.remove(EleClass.MENU_OPEN);
 	};
