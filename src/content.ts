type BrowserCommands = Array<chrome.commands.Command>
type HighlightTags = {
	reject: ReadonlySet<string>,
	flow: ReadonlySet<string>,
}
type TermHues = Array<number>
<<<<<<< HEAD
type ControlButtonName = keyof ConfigBarControlsShown
type ControlButtonInfo = {
	controlClasses?: Array<EleClass>
	buttonClasses?: Array<EleClass>
	path?: string
	pathSecondary?: string
	label?: string
	containerId: EleID
	onClick?: () => void
	setUp?: (container: HTMLElement) => void
}
type ElementInfo = {
	id: string
	styleRuleIdx: number
	isPaintable: boolean
	flows: Array<HighlightFlow>
}
type TermSelectorStyles = Record<string, TermStyle>
=======
type TermSelectorStyles = Record<string, {
	hue: number
	cycle: number
}>
>>>>>>> 726228f0
type TermCountCheck = () => void
type ProduceEffectOnCommand = Generator<undefined, never, CommandInfo>

enum AtRuleID {
	FLASH = "markmysearch__flash",
	MARKER_ON = "markmysearch__marker_on",
	MARKER_OFF = "markmysearch__marker_off",
}

enum EleClass {
	HIGHLIGHTS_SHOWN = "mms__highlights_shown",
	BAR_HIDDEN = "mms__bar_hidden",
	CONTROL = "mms__control",
	CONTROL_PAD = "mms__control_pad",
	CONTROL_INPUT = "mms__control_input",
	CONTROL_CONTENT = "mms__control_content",
	CONTROL_BUTTON = "mms__control_button",
	CONTROL_REVEAL = "mms__control_reveal",
	CONTROL_EDIT = "mms__control_edit",
	OPTION_LIST = "mms__options",
	OPTION = "mms__option",
	TERM = "mms__term",
	FOCUS = "mms__focus",
	FOCUS_CONTAINER = "mms__focus_contain",
	FOCUS_REVERT = "mms__focus_revert",
	REMOVE = "mms__remove",
	DISABLED = "mms__disabled",
	WAS_FOCUSED = "mms__was_focused",
	MENU_OPEN = "mms__menu_open",
	MENU_JUST_CLOSED_BY_BUTTON = "mms__menu_just_closed",
	OPENED_MENU = "mms__opened_menu",
	COLLAPSED = "mms__collapsed",
	UNCOLLAPSIBLE = "mms__collapsed_impossible",
	MATCH_REGEX = "mms__match_regex",
	MATCH_CASE = "mms__match_case",
	MATCH_STEM = "mms__match_stem",
	MATCH_WHOLE = "mms__match_whole",
	MATCH_DIACRITICS = "mms__match_diacritics",
	PRIMARY = "mms__primary",
	SECONDARY = "mms__secondary",
	BAR_CONTROLS = "mms__bar_controls",
}

enum EleID {
	STYLE = "markmysearch__style",
	STYLE_PAINT = "markmysearch__style_paint",
	STYLE_PAINT_SPECIAL = "markmysearch__style_paint_special",
	BAR = "markmysearch__bar",
	BAR_LEFT = "markmysearch__bar_left",
	BAR_TERMS = "markmysearch__bar_terms",
	BAR_RIGHT = "markmysearch__bar_right",
	MARKER_GUTTER = "markmysearch__markers",
	DRAW_CONTAINER = "markmysearch__draw_container",
	DRAW_ELEMENT = "markmysearch__draw",
	ELEMENT_CONTAINER_SPECIAL = "markmysearch__element_container_special",
	INPUT = "markmysearch__input",
}

const HIGHLIGHT_TAG = "mms-h";
const HIGHLIGHT_TAG_UPPER = "MMS-H";

enum TermChange {
	REMOVE = -1,
	CREATE = -2,
}

interface ControlsInfo {
	pageModifyEnabled: boolean
	highlightsShown: boolean
	barCollapsed: boolean
	termsOnHold: MatchTerms
	barControlsShown: ConfigBarControlsShown
	barLook: ConfigBarLook
	matchMode: MatchMode
}

/**
 * Returns a generator function, the generator of which consumes empty requests for calling the specified function.
 * Request fulfillment is variably delayed based on activity.
 * @param call The function to be intermittently called.
 * @param waitDuration Return the time to wait after the last request, before fulfilling it.
 * @param reschedulingDelayMax Return the maximum total delay time between requests and fulfillment.
 */
const requestCallFn = function* (
	call: () => void,
	waitDuration: () => number,
	reschedulingDelayMax: () => number,
) {
	const reschedulingRequestCountMargin = 1;
	let timeRequestAcceptedLast = 0;
	let requestCount = 0;
	const scheduleRefresh = () =>
		setTimeout(() => {
			const dateMs = Date.now();
			if (requestCount > reschedulingRequestCountMargin
				&& dateMs < timeRequestAcceptedLast + reschedulingDelayMax()) {
				requestCount = 0;
				scheduleRefresh();
				return;
			}
			requestCount = 0;
			call();
		}, waitDuration() + 20); // Arbitrary small amount added to account for lag (preventing lost updates).
	while (true) {
		requestCount++;
		const dateMs = Date.now();
		if (dateMs > timeRequestAcceptedLast + waitDuration()) {
			timeRequestAcceptedLast = dateMs;
			scheduleRefresh();
		}
		yield;
	}
};

let messageHandleHighlightGlobal: (
	message: HighlightMessage,
	sender: chrome.runtime.MessageSender | null,
	sendResponse: (response: HighlightMessageResponse) => void,
) => void = () => undefined;

const termsSet = async (terms: MatchTerms) => {
	messageHandleHighlightGlobal({ terms: terms.slice() }, null, () => undefined);
	await messageSendBackground({ terms });
};

const getTermClass = (termToken: string): string => EleClass.TERM + "-" + termToken;

const getTermToken = (termClass: string) => termClass.slice(EleClass.TERM.length + 1);

/**
 * Fills a CSS stylesheet element to style all UI elements we insert.
 * @param terms Terms to account for and style.
 * @param hues Color hues for term styles to cycle through.
 */
const fillStylesheetContent = (terms: MatchTerms, hues: TermHues, controlsInfo: ControlsInfo, highlighter: Highlighter) => {
	const style = document.getElementById(EleID.STYLE) as HTMLStyleElement;
	const makeImportant = (styleText: string): string =>
		styleText.replace(/;/g, " !important;"); // Prevent websites from overriding rules with !important;
	style.textContent = makeImportant(`
/* || Term Buttons and Input */

#${EleID.BAR} {
	& ::selection {
		background: Highlight;
		color: HighlightText;
	}
	& .${EleClass.CONTROL_PAD} .${EleClass.CONTROL_EDIT} {
		.${EleClass.PRIMARY} {
			display: block;
		}
		.${EleClass.SECONDARY} {
			display: none;
		}
	}
	& .${EleClass.CONTROL_PAD} button:disabled,
	& .${EleClass.CONTROL_PAD} button:disabled *,
	& .${EleClass.CONTROL_INPUT} {
		width: 0;
		padding: 0;
		margin: 0;
	}
	& .${EleClass.CONTROL_INPUT} {
		border: none;
		outline: revert;
		box-sizing: unset;
		font-family: revert;
		white-space: pre;
		color: hsl(0 0% 0%);
	}
	&:active .${EleClass.CONTROL_INPUT}.${EleClass.WAS_FOCUSED},
	& .${EleClass.CONTROL_INPUT}:is(:focus, .${EleClass.OPENED_MENU}) {
		width: 5em;
		padding: 0 2px 0 2px;
		margin-inline: 3px;
		& + .${EleClass.CONTROL_EDIT} {
			& .${EleClass.PRIMARY} {
				display: none;
			}
			& .${EleClass.SECONDARY} {
				display: block;
			}
		}
	}
	&.${EleClass.COLLAPSED} .${Toolbar.controlGetClass("toggleBarCollapsed")} .${EleClass.PRIMARY},
	&:not(.${EleClass.COLLAPSED}) .${Toolbar.controlGetClass("toggleBarCollapsed")} .${EleClass.SECONDARY} {
		display: none;
	}
	& .${EleClass.CONTROL_REVEAL} img {
		width: 0.5em;
	}
}

/**/

/* || Term Matching Option Hints */

#${EleID.BAR_TERMS} {
	& .${EleClass.CONTROL} {
		&.${EleClass.MATCH_REGEX} .${EleClass.CONTROL_CONTENT} {
			font-weight: bold;
		}
		&:not(.${EleClass.MATCH_DIACRITICS}) .${EleClass.CONTROL_CONTENT} {
			font-style: italic;
		}
	}
}

#${EleID.BAR_TERMS},
#${EleID.BAR_RIGHT} {
	& .${EleClass.CONTROL} {
		&.${EleClass.MATCH_CASE} .${EleClass.CONTROL_CONTENT} {
			padding-top: 0;
			border-top: 2px dashed black;
		}
		&.${EleClass.MATCH_WHOLE} .${EleClass.CONTROL_CONTENT} {
			padding-inline: 2px;
			border-inline: 2px solid hsl(0 0% 0% / 0.4);
		}
	}
}

#${EleID.BAR_RIGHT} {
	& .${EleClass.CONTROL} {
		&.${EleClass.MATCH_REGEX} .${EleClass.CONTROL_CONTENT}::before {
			content: "(.*)";
			margin-right: 2px;
			font-weight: bold;
		}
		&:not(.${EleClass.MATCH_STEM}) .${EleClass.CONTROL_CONTENT} {
			border-bottom: 3px solid hsl(0 0% 38%);
		}
		&:not(.${EleClass.MATCH_DIACRITICS}) .${EleClass.CONTROL_CONTENT} {
			border-left: 3px dashed black;
		}
	}
}

#${EleID.BAR_TERMS} .${EleClass.CONTROL}:not(.${EleClass.MATCH_STEM},
.${EleClass.MATCH_REGEX}) .${EleClass.CONTROL_CONTENT} {
	text-decoration: underline;
	text-decoration-skip-ink: none;
}

/**/

/* || Bar */

#${EleID.BAR} {
	& {
		all: revert;
		position: fixed;
		top: 0;
		left: 0;
		z-index: ${Z_INDEX_MAX};
		color-scheme: light;
		font-size: ${controlsInfo.barLook.fontSize};
		line-height: initial;
		user-select: none;
		pointer-events: none;
	}
	&.${EleClass.BAR_HIDDEN} {
		display: none;
	}
	& * {
		all: revert;
		font: revert;
		font-family: sans-serif;
		font-size: inherit;
		line-height: 120%;
		padding: 0;
	}
	& :not(input) {
		outline: none;
	}
	& img {
		height: 1.1em;
		width: 1.1em;
		object-fit: cover;
	}
	& button {
		display: flex;
		align-items: center;
		padding-inline: 4px;
		margin-block: 0;
		border: none;
		border-radius: inherit;
		background: none;
		color: hsl(0 0% 0%);
		cursor: pointer;
		letter-spacing: normal;
		transition: unset;
	}
	& > * {
		display: inline;
	}
	& .${EleClass.CONTROL} {
		display: inline-block;
		vertical-align: top;
		margin-left: 0.5em;
		pointer-events: auto;
	}
	&.${EleClass.COLLAPSED} > * > *:not(.${EleClass.UNCOLLAPSIBLE}) {
		display: none;
	}
}

/**/

/* || Term Pulldown */

#${EleID.BAR} {
	& .${EleClass.CONTROL}:active .${EleClass.CONTROL_PAD}:not(:hover) ~ .${EleClass.OPTION_LIST},
	& .${EleClass.MENU_OPEN} .${EleClass.OPTION_LIST} {
		display: flex;
	}
	& .${EleClass.OPTION_LIST}:focus-within .${EleClass.OPTION}::first-letter {
		text-decoration: underline;
	}
	& .${EleClass.OPTION_LIST} {
		display: none;
		position: absolute;
		flex-direction: column;
		padding: 0;
		width: max-content;
		margin: 0 0 0 4px;
		z-index: 1;
		font-size: max(14px, 0.84em) /* Make the font size a proportion of the overall font size, down to 14px */;
	}
	& .${EleClass.OPTION} {
		& {
			display: flex;
			padding-block: 3px;
			background: hsl(0 0% 94% / 0.76);
			color: hsl(0 0% 6%);
			width: 100%;
			text-align: left;
			border-width: 2px;
			border-color: hsl(0 0% 40% / 0.7);
			border-left-style: solid;
		}
		& input[type='checkbox'] {
			margin-block: 0;
			margin-inline: 4px;
			width: 1em;
		}
		&:hover {
			background: hsl(0 0% 100%);
		}
	}
}

/**/

/* || Bar Controls */

#${EleID.BAR_TERMS} .${EleClass.CONTROL} {
	white-space: pre;
}

#${EleID.BAR} {
	& .${EleClass.CONTROL} {
		& .${EleClass.CONTROL_PAD} {
			display: flex;
			height: 1.3em;
			background: hsl(0 0% 90% / ${controlsInfo.barLook.opacityControl});
			color: hsl(0 0% 0%);
			border-style: none;
			border-radius: ${controlsInfo.barLook.borderRadius};
			box-shadow: 1px 1px 5px;
		}
		&.${EleClass.MENU_OPEN} .${EleClass.CONTROL_REVEAL} {
			background: hsl(0 0% 100% / 0.6);
		}
		& .${EleClass.CONTROL_BUTTON}:not(:disabled) {
			&:hover {
				background: hsl(0 0% 65%);
			}
			&:active {
				background: hsl(0 0% 50%);
			}
		}
	}
	&.${EleClass.DISABLED} .${EleClass.CONTROL} .${EleClass.CONTROL_PAD} {
		background: hsl(0 0% 90% / min(${controlsInfo.barLook.opacityControl}, 0.4));
	}
	&:not(.${EleClass.DISABLED}) #${EleID.BAR_TERMS} .${EleClass.CONTROL} .${EleClass.CONTROL_PAD}.${EleClass.DISABLED} {
		display: flex;
		background: hsl(0 0% 80% / min(${controlsInfo.barLook.opacityTerm}, 0.6));
	}
	& > :not(#${EleID.BAR_TERMS}) > .${EleClass.DISABLED}:not(:focus-within) {
		display: none;
	}
}

/**/

/* || Scroll Markers */

#${EleID.MARKER_GUTTER} {
	& {
		display: block;
		position: fixed;
		right: 0;
		top: 0;
		width: 0;
		height: 100%;
		z-index: ${Z_INDEX_MAX};
	}
	& * {
		width: 16px;
		height: 1px;
		position: absolute;
		right: 0; border-left: solid hsl(0 0% 0% / 0.6) 1px; box-sizing: unset;
		padding-right: 0; transition: padding-right 600ms; pointer-events: none; }
	& .${EleClass.FOCUS} {
		padding-right: 16px;
		transition: unset;
	}
}

/**/

/* || Term Highlights */

.${EleClass.FOCUS_CONTAINER} {
	animation: ${AtRuleID.FLASH} 1s;
}
${highlighter.current.getTermHighlightsCSS()}

/**/

`) + `

${highlighter.current.getMiscCSS()}

/* || Transitions */

@keyframes ${AtRuleID.MARKER_ON} {
	from {} to { padding-right: 16px; };
}
@keyframes ${AtRuleID.MARKER_OFF} {
	from { padding-right: 16px; } to { padding-right: 0; };
}
@keyframes ${AtRuleID.FLASH} {
	from { background-color: hsl(0 0% 65% / 0.8); } to {};
}

/**/`
	;
	terms.forEach((term, i) => {
		const hue = hues[i % hues.length];
		const cycle = Math.floor(i / hues.length);
		const getTermBackgroundStyle = highlighter.current.getTermBackgroundStyle;
		term.hue = hue;
		style.textContent += makeImportant(`
/* || Term Highlight */

${highlighter.current.getTermHighlightCSS(terms, hues, i)}

/**/

/* || Term Scroll Markers */

#${EleID.MARKER_GUTTER} .${getTermClass(term.token)} {
	background: hsl(${hue} 100% 44%);
}

/**/

/* || Term Control Buttons */

#${EleID.BAR_TERMS} .${getTermClass(term.token)} .${EleClass.CONTROL_PAD} {
	background: ${getTermBackgroundStyle(
		`hsl(${hue} 70% 70% / ${controlsInfo.barLook.opacityTerm})`,
		`hsl(${hue} 70% 88% / ${controlsInfo.barLook.opacityTerm})`,
		cycle,
	)};
}

#${EleID.BAR}.${EleClass.DISABLED} #${EleID.BAR_TERMS} .${getTermClass(term.token)} .${EleClass.CONTROL_PAD} {
	background: ${getTermBackgroundStyle(
		`hsl(${hue} 70% 70% / min(${controlsInfo.barLook.opacityTerm}, 0.4))`,
		`hsl(${hue} 70% 88% / min(${controlsInfo.barLook.opacityTerm}, 0.4))`,
		cycle,
	)};
}

#${EleID.BAR_TERMS} {
	& .${getTermClass(term.token)} .${EleClass.CONTROL_BUTTON}:not(:disabled) {
		&:hover {
			background: hsl(${hue} 70% 80%);
		}
		&:active {
			background: hsl(${hue} 70% 70%);
		}
	}
	&.${Toolbar.getControlPadClass(i)} .${getTermClass(term.token)} .${EleClass.CONTROL_PAD} {
		background: hsl(${hue} 100% 90%);
	}
}

/**/
		`);
	});
};

/**
 * Determines heuristically whether or not an element is visible. The element need not be currently scrolled into view.
 * @param element An element.
 * @returns `true` if visible, `false` otherwise.
 */
const isVisible = (element: HTMLElement) => // TODO improve correctness
	(element.offsetWidth || element.offsetHeight || element.getClientRects().length)
	&& getComputedStyle(element).visibility !== "hidden"
;

/**
 * Gets a selector string for the container block of an element.
 * @param highlightTags Element tags which are rejected from highlighting OR allow flows of text nodes to leave.
 * @returns The container block selector corresponding to the highlight tags supplied.
 */
const getContainerBlockSelector = (highlightTags: HighlightTags) =>
	`:not(${Array.from(highlightTags.flow).join(", ")})`
;

/**
 * Gets the node at the end of an element, in layout terms; aka. the last item of a pre-order depth-first search traversal.
 * @param node A container node.
 * @returns The final node of the container.
 */
const getNodeFinal = (node: Node): Node =>
	node.lastChild ? getNodeFinal(node.lastChild) : node
;

/*
USER INTERFACE
Methods for inserting, updating, or removing parts of the toolbar, as well as driving user interaction with the toolbar.
*/

// eslint-disable-next-line @typescript-eslint/no-namespace
namespace Toolbar {
	export type ControlButtonName = keyof StorageSyncValues[StorageSync.BAR_CONTROLS_SHOWN]
	type ControlButtonInfo = {
		controlClasses?: Array<EleClass>
		buttonClasses?: Array<EleClass>
		path?: string
		pathSecondary?: string
		label?: string
		containerId: EleID
		onClick?: () => void
		setUp?: (container: HTMLElement) => void
	}

	export const getControlPadClass = (index: number) => EleClass.CONTROL_PAD + "-" + index.toString();

	const getMatchModeOptionClass = (matchType: keyof MatchMode) => EleClass.OPTION + "-" + matchType;
	
	const getInputIdSequential = () => EleID.INPUT + "-" + getIdSequential.next().value.toString();

	/**
	 * Creates an interactive term editing input. Inserts it into a term control.
	 * @param terms Terms being controlled and highlighted.
	 * @param controlPad The visible pad of the control. Contains the inline buttons and inputs.
	 * @param idxCode The append term constant if the control is used to append a term,
	 * or the index of a term if used to edit that term.
	 * @param insertInput A function accepting the input element that inserts it into its term control.
	 * @returns The input element created.
	 */
	const insertTermInput = (() => {
		/**
		 * Focuses and selects the text of a term control input. Note that focus causes a term input to be visible.
		 * @param control A term control element.
		 * @param shiftCaretRight If supplied, whether to shift the caret to the right or the left. If unsupplied, all text is selected.
		 */
		const selectInput = (control: HTMLElement, shiftCaretRight?: boolean) => {
			const input = control.querySelector("input");
			if (!input) {
				assert(false, "term input not selected", "required element(s) not found", { control });
				return;
			}
			input.focus();
			input.select();
			if (shiftCaretRight !== undefined) {
				const caretPosition = shiftCaretRight ? 0 : -1;
				input.setSelectionRange(caretPosition, caretPosition);
			}
		};

		/**
		 * Executes the change indicated by the current input text of a term control.
		 * Operates by sending a background message to this effect provided that the text was altered.
		 * @param term A term to attempt committing the control input text of.
		 * @param terms Terms being controlled and highlighted.
		 */
		const commit = (term: MatchTerm | undefined, terms: MatchTerms, inputValue?: string) => {
			const replaces = !!term; // Whether a commit in this control replaces an existing term or appends a new one.
			const control = getControl(term) as HTMLElement;
			const termInput = control.querySelector("input") as HTMLInputElement;
			inputValue = inputValue ?? termInput.value;
			const idx = getTermIndexFromArray(term, terms);
			// TODO standard method of avoiding race condition (arising from calling termsSet, which immediately updates controls)
			if (replaces && inputValue === "") {
				if (document.activeElement === termInput) {
					selectInput(getControl(undefined, idx + 1) as HTMLElement);
					return;
				}
				termsSet(terms.slice(0, idx).concat(terms.slice(idx + 1)));
			} else if (replaces && inputValue !== term.phrase) {
				const termChanged = new MatchTerm(inputValue, term.matchMode);
				termsSet(terms.map((term, i) => i === idx ? termChanged : term));
			} else if (!replaces && inputValue !== "") {
				const termChanged = new MatchTerm(inputValue, getTermControlMatchModeFromClassList(control.classList), {
					allowStemOverride: true,
				});
				termsSet(terms.concat(termChanged));
			}
		};

		/**
		 * Shifts the control focus to another control if the caret is at the input end corresponding to the requested direction.
		 * A control is considered focused if its input is focused.
		 * @param term The term of the currently focused control.
		 * @param idxTarget The index of the target term control to shift to, if no shift direction is passed.
		 * @param shiftRight Whether to shift rightwards or leftwards, if no target index is passed.
		 * @param onBeforeShift A function to execute once the shift is confirmed but has not yet taken place.
		 * @param terms Terms being controlled and highlighted.
		 */
		const tryShiftTermFocus = (term: MatchTerm | undefined, idxTarget: number | undefined, shiftRight: boolean | undefined,
			onBeforeShift: () => void, terms: MatchTerms) => {
			const replaces = !!term; // Whether a commit in this control replaces an existing term or appends a new one.
			const control = getControl(term) as HTMLElement;
			const termInput = control.querySelector("input") as HTMLInputElement;
			const idx = replaces ? getTermIndexFromArray(term, terms) : terms.length;
			shiftRight ??= (idxTarget ?? idx) > idx;
			if (termInput.selectionStart !== termInput.selectionEnd
				|| termInput.selectionStart !== (shiftRight ? termInput.value.length : 0)) {
				return;
			}
			onBeforeShift();
			idxTarget ??= Math.max(0, Math.min(shiftRight ? idx + 1 : idx - 1, terms.length));
			if (idx === idxTarget) {
				commit(term, terms);
				if (!replaces) {
					termInput.value = "";
				}
			} else {
				const controlTarget = getControl(undefined, idxTarget) as HTMLElement;
				selectInput(controlTarget, shiftRight);
			}
		};

		return (terms: MatchTerms, controlPad: HTMLElement, idxCode: TermChange.CREATE | number,
			insertInput: (termInput: HTMLInputElement) => void) => {
			const controlContent = controlPad
				.getElementsByClassName(EleClass.CONTROL_CONTENT)[0] as HTMLElement ?? controlPad;
			const controlEdit = controlPad
				.getElementsByClassName(EleClass.CONTROL_EDIT)[0] as HTMLElement | undefined;
			const term = terms[idxCode] as MatchTerm | undefined;
			// Whether a commit in this control replaces an existing term or appends a new one.
			const replaces = idxCode !== TermChange.CREATE;
			const input = document.createElement("input");
			input.type = "text";
			input.classList.add(EleClass.CONTROL_INPUT);
			// Inputs should not be focusable unless user has already focused bar. (0)
			if (!document.activeElement || !document.activeElement.closest(`#${EleID.BAR}`)) {
				input.tabIndex = -1;
			}
			const resetInput = (termText = controlContent.textContent as string) => {
				input.value = replaces ? termText : "";
			};
			const show = (event: MouseEvent) => {
				event.preventDefault();
				input.focus();
				input.select();
				if (document.getSelection()?.toString() === input.value) {
					setTimeout(() => {
						input.select();
					});
				}
			};
			const hide = () => input.blur();
			if (controlEdit) {
				controlEdit.addEventListener("click", event => {
					if (inputSize) { // Input is shown; currently a delete button.
						input.value = "";
						commit(term, terms);
						hide();
					} else { // Input is hidden; currently an edit button.
						show(event);
					}
				});
				controlEdit.addEventListener("contextmenu", event => {
					event.preventDefault();
					input.value = "";
					commit(term, terms);
					hide();
				});
				controlContent.addEventListener("contextmenu", show);
			} else if (!replaces) {
				const button = controlPad.querySelector("button") as HTMLButtonElement;
				button.addEventListener("click", show);
				button.addEventListener("contextmenu", show);
			}
			(new ResizeObserver(entries =>
				entries.forEach(entry => entry.contentRect.width === 0 ? hide() : undefined)
			)).observe(input);
			input.addEventListener("keydown", event => {
				if (event.key === "Tab") {
					return; // Must be caught by the bar to be handled independently.
				}
				event.stopPropagation();
				switch (event.key) {
				case "Enter": {
					if (event.shiftKey) {
						hide();
					} else {
						const inputValue = input.value;
						resetInput(inputValue);
						commit(term, terms, inputValue);
					}
					return;
				}
				case "Escape": {
					resetInput();
					hide();
					return;
				}
				case "ArrowLeft":
				case "ArrowRight": {
					tryShiftTermFocus(term, undefined, event.key === "ArrowRight", () => event.preventDefault(), terms);
					return;
				}
				case "ArrowUp":
				case "ArrowDown": {
					tryShiftTermFocus(term, (event.key === "ArrowUp") ? 0 : terms.length, undefined, () => event.preventDefault(), terms);
					return;
				}
				case " ": {
					if (!event.shiftKey) {
						return;
					}
					event.preventDefault();
					input.classList.add(EleClass.OPENED_MENU);
					openTermOptionList(term);
					return;
				}}
			});
			input.addEventListener("keyup", event => {
				event.stopPropagation();
				if (event.key === "Tab") {
					input.select();
				}
			});
			// Potential future improvement to mitigate cross-browser quirk where the first time an input is focused, it cannot be selected.
			//input.addEventListener("focusin", () => {
			//	setTimeout(() => {
			//		input.select();
			//	});
			//});
			input.addEventListener("focusout", event => {
				const newFocus = event.relatedTarget as Element | null;
				if (newFocus?.closest(`#${EleID.BAR}`)) {
					input.classList.add(EleClass.WAS_FOCUSED);
				}
			});
			let inputSize = 0;
			new ResizeObserver(entries => {
				const inputSizeNew = entries[0]?.contentBoxSize[0]?.inlineSize ?? 0;
				if (inputSizeNew !== inputSize) {
					if (inputSizeNew) {
						resetInput();
					} else {
						commit(term, terms);
					}
				}
				inputSize = inputSizeNew;
			}).observe(input);
			insertInput(input);
			return input;
		};
	})();

	/**
	 * Gets the index of a term within an array of terms.
	 * @param term A term to find.
	 * @param terms Terms to search in.
	 * @returns The append term constant index if not found, the term's index otherwise.
	 */
	const getTermIndexFromArray = (term: MatchTerm | undefined, terms: MatchTerms): TermChange.CREATE | number =>
		term ? terms.indexOf(term) : TermChange.CREATE
	;

	/**
	 * Gets the control of a term or at an index.
	 * @param term A term to identify the control by, if supplied.
	 * @param idx An index to identify the control by, if supplied.
	 * @returns The control matching `term` if supplied and `idx` is `undefined`,
	 * OR the control matching `idx` if supplied and less than the number of terms,
	 * OR the append term control otherwise.
	 */
	export const getControl = (term?: MatchTerm, idx?: number): Element | null => {
		const barTerms = document.getElementById(EleID.BAR_TERMS) as HTMLElement;
		return (idx === undefined && term
			? barTerms.getElementsByClassName(getTermClass(term.token))[0]
			: idx === undefined || idx >= barTerms.children.length
				? getControlAppendTerm()
				: Array.from(barTerms.children)[idx ?? (barTerms.childElementCount - 1)] ?? null
		);
	};

	/**
	 * Gets the control for appending a new term.
	 * @returns The control if present, `null` otherwise.
	 */
	const getControlAppendTerm = (): Element | null =>
		(document.getElementById(EleID.BAR_RIGHT) as HTMLElement).firstElementChild
	;

	/**
	 * Updates the look of a term control to reflect whether or not it occurs within the document.
	 * @param term A term to update the term control status for.
	 */
	export const updateTermOccurringStatus = (term: MatchTerm, highlighter: Highlighter) => {
		const controlPad = (getControl(term) as HTMLElement)
			.getElementsByClassName(EleClass.CONTROL_PAD)[0] as HTMLElement;
		controlPad.classList.toggle(EleClass.DISABLED, !highlighter.current.getTermOccurrenceCount(term, true));
	};

	/**
	 * Updates the tooltip of a term control to reflect current highlighting or extension information as appropriate.
	 * @param term A term to update the tooltip for.
	 */
	const updateTermTooltip = (term: MatchTerm, highlighter: Highlighter) => {
		const controlPad = (getControl(term) as HTMLElement)
			.getElementsByClassName(EleClass.CONTROL_PAD)[0] as HTMLElement;
		const controlContent = controlPad
			.getElementsByClassName(EleClass.CONTROL_CONTENT)[0] as HTMLElement;
		const occurrenceCount = highlighter.current.getTermOccurrenceCount(term);
		controlContent.title = `${occurrenceCount} ${occurrenceCount === 1 ? "match" : "matches"} in page${
			!occurrenceCount || !term.command ? ""
				: occurrenceCount === 1 ? `\nJump to: ${term.command} or ${term.commandReverse}`
					: `\nJump to next: ${term.command}\nJump to previous: ${term.commandReverse}`
		}`;
	};

	/**
	 * Updates the class list of a control to reflect the matching options of its term.
	 * @param mode An object of term matching mode flags.
	 * @param classList The control element class list for a term.
	 */
	const updateTermControlMatchModeClassList = (mode: MatchMode, classList: DOMTokenList) => {
		classList.toggle(EleClass.MATCH_REGEX, mode.regex);
		classList.toggle(EleClass.MATCH_CASE, mode.case);
		classList.toggle(EleClass.MATCH_STEM, mode.stem);
		classList.toggle(EleClass.MATCH_WHOLE, mode.whole);
		classList.toggle(EleClass.MATCH_DIACRITICS, mode.diacritics);
	};

	/**
	 * Gets the matching options of a term from the class list of its control.
	 * @param classList The control element class list for the term.
	 * @returns The matching options for the term.
	 */
	const getTermControlMatchModeFromClassList = (classList: DOMTokenList): MatchMode => ({
		regex: classList.contains(EleClass.MATCH_REGEX),
		case: classList.contains(EleClass.MATCH_CASE),
		stem: classList.contains(EleClass.MATCH_STEM),
		whole: classList.contains(EleClass.MATCH_WHOLE),
		diacritics: classList.contains(EleClass.MATCH_DIACRITICS),
	});

	/**
	 * Refreshes the control of a term to reflect its current state.
	 * @param term A term with an existing control.
	 * @param idx The index of the term.
	 * @param highlightTags Element tags which are rejected from highlighting OR allow flows of text nodes to leave.
	 */
	export const refreshTermControl = (
		term: MatchTerm,
		idx: number,
		highlightTags: HighlightTags,
		highlighter: Highlighter,
	) => {
		const control = getControl(undefined, idx) as HTMLElement;
		control.classList.remove(Array.from(control.classList).find(className => className.startsWith(getTermClass(""))) ?? "-");
		control.classList.add(getTermClass(term.token));
		control.classList.add(EleClass.CONTROL, getTermClass(term.token));
		updateTermControlMatchModeClassList(term.matchMode, control.classList);
		const controlContent = control.getElementsByClassName(EleClass.CONTROL_CONTENT)[0] as HTMLElement;
		controlContent.onclick = event => // Overrides previous event handler in case of new term.
			highlighter.current.focusNextTerm(highlightTags, event.shiftKey, false, term);
		controlContent.textContent = term.phrase;
	};

<<<<<<< HEAD
/**
 * Creates a menu structure containing clickable elements to individually toggle the matching options for a term.
 * @param term The term for which to create a menu.
 * @param matchMode The match mode object to use.
 * @param controlsInfo Details of controls being inserted.
 * @param onActivated A function, taking the identifier for a match option, to execute each time the option is activated.
 * @returns The resulting menu element.
 */
const createTermOptionList = (
	term: MatchTerm | undefined,
	matchMode: MatchMode,
	controlsInfo: ControlsInfo,
	onActivated: (matchType: string, checked: boolean) => void,
): { optionList: HTMLElement, controlReveal: HTMLButtonElement } => {
	const optionList = document.createElement("span");
	optionList.classList.add(EleClass.OPTION_LIST);
	const options = (() => {
		const options: Array<{ matchType: keyof MatchMode, title: string }> = [
			{ matchType: "case", title: "Case Sensitive" },
			{ matchType: "whole", title: "Whole Word" },
			{ matchType: "stem", title: "Stem Word" },
			{ matchType: "diacritics", title: "Diacritics Sensitive" },
			{ matchType: "regex", title: "Regex Mode" },
		];
		return options.map(({ matchType, title }) => {
			const { optionElement, toggle, makeFocusable } = createTermOption(matchMode, matchType, title, onActivated);
			optionList.appendChild(optionElement);
			return {
				matchType,
				title,
				toggle,
				makeFocusable,
			};
=======
	/**
	 * Removes a term control element.
	 * @param idx The index of an existing control to remove.
	 */
	export const removeTermControl = (idx: number) => {
		(getControl(undefined, idx) as HTMLElement).remove();
	};

	/**
	 * Creates a clickable element to toggle one of the matching options for a term.
	 * @param matchMode The match mode object to use.
	 * @param matchType The match type of this option.
	 * @param text Text content for the option, which is also used to determine the matching mode it controls.
	 * @param onActivated A function, taking the identifier for the match option, to execute each time the option is activated.
	 * @returns The resulting option element.
	 */
	const createTermOption = (
		matchMode: MatchMode,
		matchType: keyof MatchMode,
		text: string,
		onActivated: (matchType: string, checked: boolean) => void,
	) => {
		const option = document.createElement("label");
		option.classList.add(EleClass.OPTION, getMatchModeOptionClass(matchType));
		const id = getInputIdSequential();
		option.htmlFor = id;
		const checkbox = document.createElement("input");
		checkbox.type = "checkbox";
		checkbox.id = id;
		checkbox.checked = matchMode[matchType];
		checkbox.tabIndex = -1;
		checkbox.addEventListener("click", () => {
			onActivated(matchType, checkbox.checked);
>>>>>>> 726228f0
		});
		checkbox.addEventListener("keydown", event => {
			if (event.key === " ") {
				checkbox.click(); // Why is this not happening by default anyway?
				event.preventDefault();
			}
		});
		const label = document.createElement("span");
		label.textContent = text;
		option.addEventListener("mousedown", event => {
			event.preventDefault(); // Prevent the menu from perceiving a loss in focus (and closing) the second time an option is clicked.
		});
		option.addEventListener("mouseup", () => {
			if (!option.closest(`.${EleClass.MENU_OPEN}`)) { // So that the user can "pulldown" the menu and release over an option.
				checkbox.click();
			}
		});
		option.appendChild(checkbox);
		option.appendChild(label);
		return {
			optionElement: option,
			toggle: () => {
				checkbox.click();
			},
			makeFocusable: (focusable: boolean) => {
				if (focusable) {
					checkbox.removeAttribute("tabindex");
				} else {
					checkbox.tabIndex = -1;
				}
			},
		};
	};

	/**
	 * Creates a menu structure containing clickable elements to individually toggle the matching options for a term.
	 * @param term The term for which to create a menu.
	 * @param matchMode The match mode object to use.
	 * @param controlsInfo Details of controls being inserted.
	 * @param onActivated A function, taking the identifier for a match option, to execute each time the option is activated.
	 * @returns The resulting menu element.
	 */
	const createTermOptionList = (
		term: MatchTerm | undefined,
		matchMode: MatchMode,
		controlsInfo: ControlsInfo,
		onActivated: (matchType: string, checked: boolean) => void,
	): { optionList: HTMLElement, controlReveal: HTMLButtonElement } => {
		const optionList = document.createElement("span");
		optionList.classList.add(EleClass.OPTION_LIST);
		const options = (() => {
			const options: Array<{ matchType: keyof MatchMode, title: string }> = [
				{ matchType: "case", title: "Case Sensitive" },
				{ matchType: "whole", title: "Whole Word" },
				{ matchType: "stem", title: "Stem Word" },
				{ matchType: "diacritics", title: "Diacritics" },
				{ matchType: "regex", title: "Regex Mode" },
			];
			return options.map(({ matchType, title }) => {
				const { optionElement, toggle, makeFocusable } = createTermOption(matchMode, matchType, title, onActivated);
				optionList.appendChild(optionElement);
				return {
					matchType,
					title,
					toggle,
					makeFocusable,
				};
			});
		})();
		const closeList = (moveFocus: boolean) => {
			const input = document.querySelector(`#${EleID.BAR} .${EleClass.OPENED_MENU}`) as HTMLElement | null;
			if (input) {
				if (moveFocus) {
					input.focus();
				}
			} else if (moveFocus) {
				const focus = document.activeElement as HTMLElement | null;
				if (optionList.contains(focus)) {
					focus?.blur();
				}
			}
			getControl(term)?.classList.remove(EleClass.MENU_OPEN);
		};
		const stopKeyEvent = (event: KeyboardEvent) => {
			event.stopPropagation();
			if (event.key === "Tab") {
				return;
			}
			event.preventDefault();
		};
		const handleKeyEvent = (event: KeyboardEvent) => {
			stopKeyEvent(event);
			if (event.key === "Escape") {
				closeList(true);
			} else if (event.key.startsWith("Arrow")) {
				if (event.key === "ArrowUp" || event.key === "ArrowDown") {
					const down = event.key === "ArrowDown";
					const checkboxes = Array.from(optionList.querySelectorAll("input[type='checkbox']")) as Array<HTMLInputElement>;
					let idx = checkboxes.findIndex(checkbox => checkbox === document.activeElement);
					if (idx === -1) {
						idx = down ? 0 : (checkboxes.length - 1);
					} else {
						idx = (idx + (down ? 1 : -1) + checkboxes.length) % checkboxes.length;
					}
					checkboxes[idx].focus();
				} else {
					// TODO move to the menu of the next term
				}
			} else if (/\b\w\b/.test(event.key)) {
				options.some(option => {
					if (option.title.toLowerCase().startsWith(event.key)) {
						option.toggle();
						return true;
					}
					return false;
				});
				closeList(true);
			}
		};
		optionList.addEventListener("keydown", handleKeyEvent);
		optionList.addEventListener("keyup", stopKeyEvent);
		const forgetOpenedMenu = () => {
			document.querySelectorAll(`#${EleID.BAR} .${EleClass.OPENED_MENU}`).forEach(input => {
				input.classList.remove(EleClass.OPENED_MENU);
			});
		};
		optionList.addEventListener("focusin", () => {
			options.forEach(option => option.makeFocusable(true));
		});
		optionList.addEventListener("focusout", event => {
			optionList.removeAttribute("tabindex");
			const newFocus = event.relatedTarget as Element | null;
			if (optionList.contains(newFocus)) {
				return;
			}
			options.forEach(option => option.makeFocusable(false));
			if (newFocus?.classList.contains(EleClass.CONTROL_REVEAL)) {
				closeList(false);
			} else {
				closeList(true);
				forgetOpenedMenu();
			}
		});
		const controlReveal = document.createElement("button");
		controlReveal.type = "button";
		controlReveal.classList.add(EleClass.CONTROL_BUTTON, EleClass.CONTROL_REVEAL);
		controlReveal.tabIndex = -1;
		controlReveal.disabled = !controlsInfo.barLook.showRevealIcon;
		controlReveal.addEventListener("mousedown", () => {
			const control = getControl(term);
			// If menu was open, it is about to be "just closed" because the mousedown will close it.
			// If menu was closed, remove "just closed" class if present.
			control?.classList.toggle(
				EleClass.MENU_JUST_CLOSED_BY_BUTTON, // *just closed "by button"* because this class is only applied here.
				control.classList.contains(EleClass.MENU_OPEN),
			);
			closeList(true);
			forgetOpenedMenu();
		});
		controlReveal.addEventListener("click", () => {
			if (controlReveal.closest(`.${EleClass.MENU_JUST_CLOSED_BY_BUTTON}`)) {
				return;
			}
			const input = document.querySelector(`#${EleID.BAR} .${EleClass.WAS_FOCUSED}`) as HTMLElement | null;
			input?.classList.add(EleClass.OPENED_MENU);
			openTermOptionList(term);
		});
		const controlRevealToggle = document.createElement("img");
		controlRevealToggle.src = chrome.runtime.getURL("/icons/reveal.svg");
		controlRevealToggle.draggable = false;
		controlReveal.appendChild(controlRevealToggle);
		return { optionList, controlReveal };
	};

	/**
	 * Opens and focuses the menu of matching options for a term, allowing the user to toggle matching modes.
	 * @param term The term for which to open a matching options menu.
	 */
	const openTermOptionList = (term: MatchTerm | undefined) => {
		const control = getControl(term);
		const input = control?.querySelector("input");
		const optionList = control?.querySelector(`.${EleClass.OPTION_LIST}`) as HTMLElement | null;
		if (!control || !input || !optionList) {
			assert(false, "term option menu not opened", "required element(s) not found",
				{ term: (term ? term : "term appender") });
			return;
		}
		control.classList.add(EleClass.MENU_OPEN);
		optionList.tabIndex = 0;
		optionList.focus();
	};

	/**
	 * Inserts an interactive term control element.
	 * @param terms Terms being controlled and highlighted.
	 * @param idx The index in `terms` of a term to assign.
	 * @param command The string of a command to display as a shortcut hint for jumping to the next term.
	 * @param commandReverse The string of a command to display as a shortcut hint for jumping to the previous term.
	 * @param controlsInfo Details of controls inserted.
	 * @param highlightTags Element tags which are rejected from highlighting OR allow flows of text nodes to leave.
	 */
	export const insertTermControl = (
		terms: MatchTerms,
		idx: number,
		command: string,
		commandReverse: string,
		highlightTags: HighlightTags,
		controlsInfo: ControlsInfo,
		highlighter: Highlighter,
	) => {
		const term = terms[idx >= 0 ? idx : (terms.length + idx)] as MatchTerm;
		const { optionList, controlReveal } = createTermOptionList(term,
			term.matchMode,
			controlsInfo,
			(matchType: string, checked: boolean) => {
				const termUpdate = Object.assign({}, term);
				termUpdate.matchMode = Object.assign({}, termUpdate.matchMode);
				termUpdate.matchMode[matchType] = checked;
				termsSet(terms.map(termCurrent => termCurrent === term ? termUpdate : termCurrent));
			},
		);
		const controlPad = document.createElement("span");
		controlPad.classList.add(EleClass.CONTROL_PAD, EleClass.DISABLED);
		controlPad.appendChild(controlReveal);
		const controlContent = document.createElement("button");
		controlContent.type = "button";
		controlContent.classList.add(EleClass.CONTROL_BUTTON, EleClass.CONTROL_CONTENT);
		controlContent.tabIndex = -1;
		controlContent.textContent = term.phrase;
		controlContent.onclick = () => { // Hack: event handler property used so that the listener is not duplicated.
			highlighter.current.focusNextTerm(highlightTags, false, false, term);
		};
		controlContent.addEventListener("mouseover", () => { // FIXME this is not screenreader friendly.
			updateTermTooltip(term, highlighter);
		});
		controlPad.appendChild(controlContent);
		const controlEdit = document.createElement("button");
		controlEdit.type = "button";
		controlEdit.classList.add(EleClass.CONTROL_BUTTON, EleClass.CONTROL_EDIT);
		controlEdit.tabIndex = -1;
		controlEdit.disabled = !controlsInfo.barLook.showEditIcon;
		const controlEditChange = document.createElement("img");
		controlEditChange.classList.add(EleClass.PRIMARY);
		controlEditChange.src = chrome.runtime.getURL("/icons/edit.svg");
		controlEditChange.draggable = false;
		const controlEditRemove = document.createElement("img");
		controlEditRemove.classList.add(EleClass.SECONDARY);
		controlEditRemove.src = chrome.runtime.getURL("/icons/delete.svg");
		controlEditRemove.draggable = false;
		controlEdit.append(controlEditChange, controlEditRemove);
		controlPad.appendChild(controlEdit);
		insertTermInput(terms, controlPad, idx, input => controlPad.insertBefore(input, controlEdit));
		term.command = command;
		term.commandReverse = commandReverse;
		const control = document.createElement("span");
		control.classList.add(EleClass.CONTROL, getTermClass(term.token));
		control.appendChild(controlPad);
		control.appendChild(optionList);
		updateTermControlMatchModeClassList(term.matchMode, control.classList);
		(document.getElementById(EleID.BAR_TERMS) as HTMLElement).appendChild(control);
	};

	export const controlGetClass = (controlName: ControlButtonName) =>
		EleClass.CONTROL + "-" + controlName
	;

	export const controlVisibilityUpdate = (
		controlName: ControlButtonName,
		controlsInfo: ControlsInfo,
		terms: MatchTerms,
	) => {
		const control = document.querySelector(`#${EleID.BAR} .${controlGetClass(controlName)}`);
		if (control) {
			const value = controlsInfo.barControlsShown[controlName];
			const shown = controlName === "replaceTerms"
				? (value && controlsInfo.termsOnHold.length > 0 && (
					controlsInfo.termsOnHold.length !== terms.length
					|| !controlsInfo.termsOnHold.every(termOnHold => terms.find(term => term.phrase === termOnHold.phrase))
				))
				: value;
			control.classList.toggle(EleClass.DISABLED, !shown);
		}
	};

	/**
	 * Inserts constant bar controls into the toolbar.
	 * @param terms Terms highlighted in the page to mark the scroll position of.
	 * @param controlsInfo Details of controls to insert.
	 * @param commands Browser commands to use in shortcut hints.
	 * @param highlightTags Element tags which are rejected from highlighting OR allow flows of text nodes to leave.
	 * @param hues Color hues for term styles to cycle through.
	 */
	export const controlsInsert = (() => {
		/**
		 * Inserts a control.
		 * @param terms Terms to be controlled and highlighted.
		 * @param barControlName A standard name for the control.
		 * @param hideWhenInactive Indicates whether to hide the control while not in interaction.
		 * @param controlsInfo Details of controls to insert.
		 */
		const controlInsert = (() => {
			/**
			 * Inserts a control given control button details.
			 * @param controlName A standard name for the control.
			 * @param info Details about the control button to create.
			 * @param hideWhenInactive Indicates whether to hide the control while not in interaction.
			 */
			const controlInsertWithInfo = (controlName: ControlButtonName, info: ControlButtonInfo,
				hideWhenInactive: boolean) => {
				const control = document.createElement("span");
				control.classList.add(EleClass.CONTROL, controlGetClass(controlName));
				(info.controlClasses ?? []).forEach(elementClass =>
					control.classList.add(elementClass)
				);
				control.tabIndex = -1;
				const pad = document.createElement("span");
				pad.classList.add(EleClass.CONTROL_PAD);
				pad.tabIndex = -1;
				const button = document.createElement("button");
				button.type = "button";
				button.classList.add(EleClass.CONTROL_BUTTON);
				button.tabIndex = -1;
				if (info.buttonClasses) {
					info.buttonClasses.forEach(className => {
						button.classList.add(className);
					});
				}
				if (info.path) {
					const image = document.createElement("img");
					if (info.pathSecondary) {
						image.classList.add(EleClass.PRIMARY);
					}
					image.src = chrome.runtime.getURL(info.path);
					image.draggable = false;
					button.appendChild(image);
				}
				if (info.pathSecondary) {
					// TODO make function
					const image = document.createElement("img");
					image.classList.add(EleClass.SECONDARY);
					image.src = chrome.runtime.getURL(info.pathSecondary);
					image.draggable = false;
					button.appendChild(image);
				}
				if (info.label) {
					const text = document.createElement("span");
					text.tabIndex = -1;
					text.textContent = info.label;
					button.appendChild(text);
				}
				pad.appendChild(button);
				control.appendChild(pad);
				if (hideWhenInactive) {
					control.classList.add(EleClass.DISABLED);
				}
				if (info.onClick) {
					button.addEventListener("click", info.onClick);
				}
				if (info.setUp) {
					info.setUp(control);
				}
				(document.getElementById(info.containerId) as HTMLElement).appendChild(control);
			};

			return (terms: MatchTerms, controlName: ControlButtonName, hideWhenInactive: boolean, controlsInfo: ControlsInfo) => {
				const info: Record<ControlButtonName, ControlButtonInfo> = {
					toggleBarCollapsed: {
						controlClasses: [ EleClass.UNCOLLAPSIBLE ],
						path: "/icons/arrow.svg",
						pathSecondary: "/icons/mms.svg",
						containerId: EleID.BAR_LEFT,
						onClick: () => {
							controlsInfo.barCollapsed = !controlsInfo.barCollapsed;
							messageSendBackground({
								toggle: {
									barCollapsedOn: controlsInfo.barCollapsed,
								},
							});
							const bar = document.getElementById(EleID.BAR) as HTMLElement;
							bar.classList.toggle(EleClass.COLLAPSED, controlsInfo.barCollapsed);
						},
					},
					disableTabResearch: {
						path: "/icons/close.svg",
						containerId: EleID.BAR_LEFT,	
						onClick: () => messageSendBackground({
							deactivateTabResearch: true,
						}),
					},
					performSearch: {
						path: "/icons/search.svg",
						containerId: EleID.BAR_LEFT,
						onClick: () => messageSendBackground({
							performSearch: true,
						}),
					},
					toggleHighlights: {
						path: "/icons/show.svg",
						containerId: EleID.BAR_LEFT,
						onClick: () => messageSendBackground({
							toggle: {
								highlightsShownOn: !controlsInfo.highlightsShown,
							},
						}),
					},
					appendTerm: {
						buttonClasses: [ EleClass.CONTROL_BUTTON, EleClass.CONTROL_CONTENT ],
						path: "/icons/create.svg",
						containerId: EleID.BAR_RIGHT,
						setUp: container => {
							const pad = container.querySelector(`.${EleClass.CONTROL_PAD}`) as HTMLElement;
							insertTermInput(terms, pad, TermChange.CREATE, input => pad.appendChild(input));
							updateTermControlMatchModeClassList(controlsInfo.matchMode, container.classList);
							const { optionList, controlReveal } = createTermOptionList(
								undefined,
								controlsInfo.matchMode,
								controlsInfo,
								(matchType, checked) => {
									const matchMode = getTermControlMatchModeFromClassList(container.classList);
									matchMode[matchType] = checked;
									updateTermControlMatchModeClassList(matchMode, container.classList);
								},
							);
							pad.appendChild(controlReveal);
							container.appendChild(optionList);
						},
					},
					replaceTerms: {
						path: "/icons/refresh.svg",
						containerId: EleID.BAR_RIGHT,
						onClick: () => {
							termsSet(controlsInfo.termsOnHold);
						},
					},
				};
				controlInsertWithInfo(controlName, info[controlName], hideWhenInactive);
				controlVisibilityUpdate(controlName, controlsInfo, terms);
			};
		})();

		return (
			terms: MatchTerms,
			commands: BrowserCommands,
			highlightTags: HighlightTags,
			hues: TermHues,
			produceEffectOnCommand: ProduceEffectOnCommand,
			controlsInfo: ControlsInfo,
			highlighter: Highlighter,
		) => {
			fillStylesheetContent(terms, hues, controlsInfo, highlighter);
			const bar = document.createElement("div");
			bar.id = EleID.BAR;
			// Inputs should not be focusable unless user has already focused bar. (1)
			const inputsSetFocusable = (focusable: boolean) => {
				bar.querySelectorAll(`input.${EleClass.CONTROL_INPUT}`).forEach((input: HTMLElement) => {
					if (focusable) {
						input.removeAttribute("tabindex");
					} else {
						input.tabIndex = -1;
					}
				});
			};
			// Attempt to forcibly prevent website code from receiving certain events when the bar has focus.
			// Works if the website has used event properties; swaps the website-assigned functions with `undefined`.
			const documentEventProperties: Record<string, ((e: KeyboardEvent) => unknown) | undefined> = {
				onkeydown: undefined,
				onkeyup: undefined,
				onkeypress: undefined,
			};
			bar.addEventListener("focusin", () => {
				inputsSetFocusable(true);
				Object.keys(documentEventProperties).forEach(property => {
					documentEventProperties[property] = document[property];
					document[property] = (e: KeyboardEvent) => e.cancelBubble = true;
				});
			});
			bar.addEventListener("focusout", event => {
				// Only if focus is not moving (and has not already moved) somewhere else within the bar.
				if (!bar.contains(event.relatedTarget as Node) && !bar.contains(document.activeElement)) {
					inputsSetFocusable(false);
				}
				Object.keys(documentEventProperties).forEach(property => {
					document[property] = documentEventProperties[property];
				});
			});
			const updateInputsFocused = () => {
				// Causes the last focused input to be forgotten, as long as the user is not currently interacting with the bar.
				// If the user is interacting with the bar, the information may be needed for restoring (or preparing to restore) focus.
				if (!document.querySelector(`#${EleID.BAR}:active`)) {
					bar.querySelectorAll(`.${EleClass.WAS_FOCUSED}`).forEach(input => {
						input.classList.remove(EleClass.WAS_FOCUSED);
					});
				}
			};
			bar.addEventListener("mousedown", updateInputsFocused);
			bar.addEventListener("mouseup", updateInputsFocused);
			bar.addEventListener("contextmenu", event => {
				event.preventDefault();
			});
			bar.addEventListener("keydown", event => {
				if (event.key === "Tab") { // This is the only key that will take effect in term inputs; the rest are blocked automatically.
					event.stopPropagation();
					const controlInput = document.activeElement as HTMLInputElement | null;
					if (!controlInput || !bar.contains(controlInput)) {
						return;
					}
					const control = controlInput.closest(`.${EleClass.CONTROL}`);
					const barTerms = document.getElementById(EleID.BAR_TERMS) as Element;
					if (control && !event.shiftKey && control === barTerms.lastElementChild) {
						// Special case to specifically focus the term append input, in case the button is hidden.
						event.preventDefault();
						produceEffectOnCommand.next({ type: CommandType.FOCUS_TERM_INPUT });
						return;
					}
					if (!control || !(event.shiftKey
						? control === barTerms.firstElementChild
						: control === getControlAppendTerm())
					) {
						return;
					}
					event.preventDefault();
					if (!event.shiftKey && controlInput.value.length) {
						// Force term-append to commit (add new term) then regain focus.
						controlInput.blur();
						// Use focus-term-input command to ensure that focus+selection will later be restored.
						// TODO ensure focus+selection is restored by a cleaner method
						produceEffectOnCommand.next({ type: CommandType.FOCUS_TERM_INPUT });
					} else {
						// Ensure proper return of focus+selection.
						controlInput.blur();
					}
				}
			});
			if (controlsInfo.highlightsShown) {
				bar.classList.add(EleClass.HIGHLIGHTS_SHOWN);
			}
			if (!controlsInfo.pageModifyEnabled) {
				bar.classList.add(EleClass.DISABLED);
			}
			const barLeft = document.createElement("span");
			barLeft.id = EleID.BAR_LEFT;
			barLeft.classList.add(EleClass.BAR_CONTROLS);
			const barTerms = document.createElement("span");
			barTerms.id = EleID.BAR_TERMS;
			const barRight = document.createElement("span");
			barRight.id = EleID.BAR_RIGHT;
			barRight.classList.add(EleClass.BAR_CONTROLS);
			bar.appendChild(barLeft);
			bar.appendChild(barTerms);
			bar.appendChild(barRight);
			document.body.insertAdjacentElement("beforebegin", bar);
			Object.keys(controlsInfo.barControlsShown).forEach((barControlName: ControlButtonName) => {
				controlInsert(terms, barControlName, !controlsInfo.barControlsShown[barControlName], controlsInfo);
			});
			const termCommands = getTermCommands(commands);
			terms.forEach((term, i) => insertTermControl(terms, i, termCommands.down[i], termCommands.up[i], highlightTags,
				controlsInfo, highlighter));
			const gutter = document.createElement("div");
			gutter.id = EleID.MARKER_GUTTER;
			document.body.insertAdjacentElement("afterend", gutter);
		};
	})();

	/**
	 * Removes the control bar and scroll gutter.
	 */
	export const controlsRemove = () => {
		const bar = document.getElementById(EleID.BAR);
		const gutter = document.getElementById(EleID.MARKER_GUTTER);
		if (bar) {
			if (document.activeElement && bar.contains(document.activeElement)) {
				(document.activeElement as HTMLElement).blur(); // Allow focus+selection to be properly restored.
			}
			bar.remove();
		}
		if (gutter) {
			gutter.remove();
		}
	};

	/**
	 * Insert the toolbar and appropriate controls.
	 * @param terms Terms to highlight and display in the toolbar.
	 * @param controlsInfo Details of controls to insert.
	 * @param commands Browser commands to use in shortcut hints.
	 * @param highlightTags Element tags which are rejected from highlighting OR allow flows of text nodes to leave.
	 * @param hues Color hues for term styles to cycle through.
	 * @param produceEffectOnCommand
	 */
	export const insertToolbar = (
		terms: MatchTerms,
		commands: BrowserCommands,
		highlightTags: HighlightTags,
		hues: TermHues,
		produceEffectOnCommand: ProduceEffectOnCommand,
		controlsInfo: ControlsInfo,
		highlighter: Highlighter,
	) => {
		const focusingControlAppend = document.activeElement && document.activeElement.tagName === "INPUT"
			&& document.activeElement.closest(`#${EleID.BAR}`);
		controlsRemove();
		controlsInsert(terms, commands, highlightTags, hues, produceEffectOnCommand, controlsInfo, highlighter);
		if (focusingControlAppend) {
			const input = (getControl() as HTMLElement).querySelector("input") as HTMLInputElement;
			input.focus();
			input.select();
		}
	};
}

/**
 * Extracts assigned shortcut strings from browser commands.
 * @param commands Commands as returned by the browser.
 * @returns An object containing the extracted command shortcut strings.
 */
const getTermCommands = (commands: BrowserCommands): { down: Array<string>, up: Array<string> } => {
	const commandsDetail = commands.map(command => ({
		info: command.name ? parseCommand(command.name) : { type: CommandType.NONE },
		shortcut: command.shortcut ?? "",
	}));
	return {
		down: commandsDetail
			.filter(commandDetail =>
				commandDetail.info.type === CommandType.SELECT_TERM && !commandDetail.info.reversed)
			.map(commandDetail => commandDetail.shortcut),
		up: commandsDetail
			.filter(commandDetail =>
				commandDetail.info.type === CommandType.SELECT_TERM && commandDetail.info.reversed)
			.map(commandDetail => commandDetail.shortcut),
	};
};

/**
 * Safely removes focus from the toolbar, returning it to the current document.
 * @returns `true` if focus was changed (i.e. it was in the toolbar), `false` otherwise.
 */
const focusReturnToDocument = (): boolean => {
	const activeElement = document.activeElement;
	if (activeElement && activeElement.tagName === "INPUT" && activeElement.closest(`#${EleID.BAR}`)) {
		(activeElement as HTMLInputElement).blur();
		return true;
	}
	return false;
};

/*
HIGHLIGHTING - UTILITY
Methods for general use in highlighting calculations.
*/

/**
 * Gets the central y-position of the DOM rect of an element, relative to the document scroll container.
 * @param element An element
 * @returns The relative y-position.
 */
const getElementYRelative = (element: HTMLElement) =>
	(element.getBoundingClientRect().y + document.documentElement.scrollTop) / document.documentElement.scrollHeight
;

/**
 * Remove all uses of a class name in elements under a root node in the DOM tree.
 * @param className A class name to purge.
 * @param root A root node under which to purge the class (non-inclusive).
 * @param selectorPrefix A prefix for the selector of elements to purge from. The base selector is the class name supplied.
 * @param predicate A function called for each element, the condition of which must be met in order to purge from that element.
 */
const elementsPurgeClass = (
	className: string,
	root: HTMLElement | DocumentFragment = document.body,
	selectorPrefix = "",
	predicate?: (classList: DOMTokenList) => boolean
) =>
	root.querySelectorAll(`${selectorPrefix}.${className}`).forEach(predicate
		? element => predicate(element.classList) ? element.classList.remove(className) : undefined
		: element => element.classList.remove(className) // Predicate not called when not supplied, for efficiency (bulk purges)
	)
;

/**
 * Gets an array of all flows from the node provided to its last OR first sibling,
 * where a 'flow' is an array of text nodes considered to flow into each other in the document.
 * For example, a paragraph will _ideally_ be considered a flow, but in fact may not be heuristically detected as such.
 * @param node The node from which flows are collected, up to the last descendant of its last sibling.
 * @param highlightTags Element tags which are rejected from highlighting OR allow flows of text nodes to leave.
 * @param textFlows __Only supplied in recursion.__ Holds the flows gathered so far.
 * @param textFlow __Only supplied in recursion.__ Points to the last flow in `textFlows`.
 */
const getTextFlows = (
	node: Node,
	highlightTags: HighlightTags,
	textFlows: Array<Array<Text>> = [ [] ],
	textFlow: Array<Text> = textFlows[0],
): Array<Array<Text>> => {
	do {
		if (node.nodeType === Node.TEXT_NODE) {
			textFlow.push(node as Text);
		} else if ((node.nodeType === Node.ELEMENT_NODE || node.nodeType === Node.DOCUMENT_FRAGMENT_NODE)
			&& !highlightTags.reject.has((node as Element).tagName)) {
			const breaksFlow = !highlightTags.flow.has((node as Element).tagName);
			if (breaksFlow && (textFlow.length || textFlows.length === 1)) { // Ensure the first flow is always the one before a break.
				textFlow = [];
				textFlows.push(textFlow);
			}
			if (node.firstChild) {
				getTextFlows(node.firstChild, highlightTags, textFlows, textFlow);
				textFlow = textFlows[textFlows.length - 1];
				if (breaksFlow && textFlow.length) {
					textFlow = [];
					textFlows.push(textFlow);
				}
			}
		}
		node = node.nextSibling as ChildNode; // May be null (checked by loop condition).
	} while (node);
	return textFlows;
};

/*
HIGHLIGHTING - MAIN
Types, methods, and classes for use in highlighting. Includes all available highlighting engines.
*/

interface SpecialAbstractEngine {
	startHighlighting: (terms: MatchTerms) => void

	endHighlighting: () => void

	highlight: (highlightCtx: SpecialPaint.HighlightContext, terms: MatchTerms) => void

	unhighlight: (highlightCtx: SpecialPaint.HighlightContext) => void
}

class SpecialDummyEngine implements SpecialAbstractEngine {
	startHighlighting = () => undefined;
	endHighlighting = () => undefined;
	highlight = () => undefined;
	unhighlight = () => undefined;
}

// eslint-disable-next-line @typescript-eslint/no-namespace
namespace SpecialPaint {
	export const contextCSS = { hovered: ":hover", focused: ":focus" };

	export type HighlightContext = keyof typeof contextCSS

	export type StyleRulesInfo = Record<HighlightContext, string>
}

// eslint-disable-next-line @typescript-eslint/no-unused-vars
class SpecialPaintEngine implements SpecialAbstractEngine {
	method = new Paint.UrlMethod();
	terms: MatchTerms = [];
	styleRules: SpecialPaint.StyleRulesInfo = { hovered: "", focused: "" };

	onFocusInListener: (event: FocusEvent) => void = () => undefined;
	onHoverListener: (event: MouseEvent) => void = () => undefined;

	constructor () {
		// eslint-disable-next-line @typescript-eslint/no-this-alias
		const objectThis = this;
		this.onFocusInListener = event => objectThis.onFocusIn(event);
		this.onHoverListener = event => objectThis.onHover(event);
	}

	startHighlighting (terms: MatchTerms) {
		this.endHighlighting();
		this.insertElements();
		this.terms = terms;
		window.addEventListener("focusin", this.onFocusInListener);
		window.addEventListener("mouseover", this.onHoverListener);
	}

	endHighlighting () {
		this.terms = [];
		window.removeEventListener("focusin", this.onFocusInListener);
		window.removeEventListener("mouseover", this.onHoverListener);
		this.removeElements();
	}

	insertElements () {
		const style = document.createElement("style");
		style.id = EleID.STYLE_PAINT_SPECIAL;
		document.head.appendChild(style);
		const elementContainer = document.createElement("div");
		elementContainer.id = EleID.ELEMENT_CONTAINER_SPECIAL;
		document.body.insertAdjacentElement("afterend", elementContainer);
	}

	removeElements () {
		document.querySelectorAll(
			`#${EleID.STYLE_PAINT_SPECIAL}, #${EleID.ELEMENT_CONTAINER_SPECIAL}`
		).forEach(Element.prototype.remove);
	}

	getFlow (terms: MatchTerms, input: HTMLInputElement) {
		const flow: Paint.Flow<true> = {
			text: input.value,
			boxesInfo: [],
		};
		for (const term of terms) {
			for (const match of flow.text.matchAll(term.pattern)) {
				flow.boxesInfo.push({
					term,
					start: match.index as number,
					end: (match.index as number) + match[0].length,
					boxes: [],
				});
			}
		}
	}

	onFocusIn (event: FocusEvent) {
		console.log("focus in", event.target, event.relatedTarget);
		if ((event.target as HTMLElement | null)?.tagName === "INPUT") {
			this.highlight("focused", this.terms);
		} else if ((event.relatedTarget as HTMLElement | null)?.tagName === "INPUT") {
			this.unhighlight("focused");
		}
	}

	onHover (event: MouseEvent) {
		console.log("mouse enter", event.target, event.relatedTarget);
		if ((event.target as HTMLElement | null)?.tagName === "INPUT") {
			this.highlight("hovered", this.terms);
		} else if ((event.relatedTarget as HTMLElement | null)?.tagName === "INPUT") {
			this.unhighlight("hovered");
		}
	}

	highlight (highlightCtx: SpecialPaint.HighlightContext, terms: MatchTerms) {
		this.styleUpdate({ [highlightCtx]: this.constructHighlightStyleRule(terms, highlightCtx) });
	}

	unhighlight (highlightCtx: SpecialPaint.HighlightContext) {
		this.styleUpdate({ [highlightCtx]: "" });
	}

	constructHighlightStyleRule = (terms: MatchTerms, highlightCtx: SpecialPaint.HighlightContext) =>
		`#${EleID.BAR}.${EleClass.HIGHLIGHTS_SHOWN} ~ body input${SpecialPaint.contextCSS[highlightCtx]} { background-image: ${
			this.constructHighlightStyleRuleUrl(terms)
		} !important; }`;

	constructHighlightStyleRuleUrl (terms: MatchTerms) {
		if (!terms.length) {
			return "url()";
		}
		return this.method.constructHighlightStyleRuleUrl([ { token: terms[0].token, x: 20, y: 0, width: 50, height: 16 } ], terms);
	}

	styleUpdate (styleRules: Partial<SpecialPaint.StyleRulesInfo>) {
		const style = document.getElementById(EleID.STYLE_PAINT_SPECIAL) as HTMLStyleElement;
		Object.keys(SpecialPaint.contextCSS).forEach(highlightContext => {
			const rule = styleRules[highlightContext];
			if (rule !== undefined) {
				this.styleRules[highlightContext] = rule;
			}
		});
		const styleContent = Object.values(this.styleRules).join("\n");
		if (styleContent !== style.textContent) {
			style.textContent = styleContent;
		}
	}
}

enum HighlighterProcess {
	REFRESH_TERM_CONTROLS,
	REFRESH_INDICATORS,
}

interface AbstractEngine {
	// TODO document each
	getMiscCSS: () => string
	getTermHighlightsCSS: () => string
	getTermHighlightCSS: (terms: MatchTerms, hues: Array<number>, termIndex: number) => string

	// TODO document
	getTermBackgroundStyle: (colorA: string, colorB: string, cycle: number) => string

	// TODO document
	getRequestWaitDuration: (process: HighlighterProcess) => number

	// TODO document
	getRequestReschedulingDelayMax: (process: HighlighterProcess) => number

	/**
	 * Inserts markers in the scrollbar to indicate the scroll positions of term highlights.
	 * @param terms Terms highlighted in the page to mark the scroll position of.
	 * @param highlightTags Element tags which are rejected from highlighting OR allow flows of text nodes to leave.
	 * @param hues Color hues for term styles to cycle through.
	 */
	insertScrollMarkers: (
		terms: MatchTerms,
		highlightTags: HighlightTags,
		hues: TermHues,
	) => void

	// TODO document
	raiseScrollMarker: (
		term: MatchTerm | undefined,
		container: HTMLElement,
	) => void

	/**
	 * Removes previous highlighting, then highlights the document using the terms supplied.
	 * Disables then restarts continuous highlighting.
	 * @param terms Terms to be continuously found and highlighted within the DOM.
	 * @param termsToPurge Terms for which to remove previous highlights.
	 * @param highlightTags Element tags which are rejected from highlighting OR allow flows of text nodes to leave.
	 * @param termCountCheck A function for requesting that term occurrence count indicators be regenerated.
	 */
	startHighlighting: (
		terms: MatchTerms,
		termsToPurge: MatchTerms,
		highlightTags: HighlightTags,
		termCountCheck: TermCountCheck,
	) => void
	
	// TODO document
	undoHighlights: (
		terms?: MatchTerms | undefined,
		root?: HTMLElement | DocumentFragment,
	) => void

	// TODO document
	endHighlighting: () => void

	// TODO document
	focusNextTerm: (
		highlightTags: HighlightTags,
		reverse: boolean,
		stepNotJump: boolean,
		term?: MatchTerm,
	) => void

	/**
	 * Gets the number of matches for a term in the document.
	 * @param term A term to get the occurrence count for.
	 * @returns The occurrence count for the term.
	 */
	getTermOccurrenceCount: (
		term: MatchTerm,
		checkExistsOnly?: boolean,
	) => number
}

type Highlighter = { current: AbstractEngine }

class DummyEngine implements AbstractEngine {
	getMiscCSS = () => "";
	getTermHighlightsCSS = () => "";
	getTermHighlightCSS = () => "";
	getTermBackgroundStyle = () => "";
	getRequestWaitDuration = () => 0;
	getRequestReschedulingDelayMax = () => 0;
	insertScrollMarkers = () => undefined;
	raiseScrollMarker = () => undefined;
	startHighlighting = () => undefined;
	undoHighlights = () => undefined;
	endHighlighting = () => undefined;
	focusNextTerm = () => undefined;
	getTermOccurrenceCount = () => 0;
}

/**
 * Gets the containing block of an element.
 * This is its closest ancestor which has no tag name counted as `flow` in a highlight tags object.
 * @param highlightTags Element tags which are rejected from highlighting OR allow flows of text nodes to leave.
 * @param element An element to find the first container block of (inclusive).
 * @param selector If supplied, a container block selector.
 * Normally generated by the appropriate function using the highlight tags supplied. This may be used for efficiency.
 * @returns The closest container block above the element (inclusive).
 */
const getContainerBlock = (element: HTMLElement, highlightTags: HighlightTags, selector = ""): HTMLElement =>
	// Always returns an element since "body" is not a flow tag.
	element.closest(selector ? selector : getContainerBlockSelector(highlightTags)) as HTMLElement
;

/**
 * Reverts the focusability of elements made temporarily focusable and marked as such using a class name.
 * Sets their `tabIndex` to -1.
 * @param root If supplied, an element to revert focusability under in the DOM tree (inclusive).
 */
const elementsReMakeUnfocusable = (root: HTMLElement | DocumentFragment = document.body) => {
	if (!root.parentNode) {
		return;
	}
	root.parentNode.querySelectorAll(`.${EleClass.FOCUS_REVERT}`)
		.forEach((element: HTMLElement) => {
			element.tabIndex = -1;
			element.classList.remove(EleClass.FOCUS_REVERT);
		});
};

/**
 * Determines whether or not the highlighting algorithm should be run on an element.
 * @param rejectSelector A selector string for ancestor tags to cause rejection.
 * @param element An element to test for highlighting viability.
 * @returns `true` if determined highlightable, `false` otherwise.
 */
const canHighlightElement = (rejectSelector: string, element: Element): boolean =>
	!element.closest(rejectSelector) && element.tagName !== HIGHLIGHT_TAG_UPPER
;

// eslint-disable-next-line @typescript-eslint/no-namespace
namespace Elem {
	export const ELEMENT_IS_KNOWN = "markmysearch__known";

	export interface FlowNodeListItem {
		value: Text
		next: FlowNodeListItem | null
	}

	/**
	 * Singly linked list implementation for efficient highlight matching of DOM node 'flow' groups.
	 */
	export class FlowNodeList {
		first: FlowNodeListItem | null;
		last: FlowNodeListItem | null;

		push (value: Text) {
			if (this.last) {
				this.last.next = { value, next: null };
				this.last = this.last.next;
			} else {
				this.first = { value, next: null };
				this.last = this.first;
			}
		}

		insertAfter (itemBefore: FlowNodeListItem | null, value: Text): FlowNodeListItem {
			if (itemBefore) {
				itemBefore.next = { next: itemBefore.next, value };
				return itemBefore.next;
			} else {
				this.first = { next: this.first, value };
				return this.first;
			}
		}

		remove (itemBefore: FlowNodeListItem | null) {
			if (!itemBefore) {
				this.first = this.first?.next ?? null;
				return;
			}
			if (this.last === itemBefore.next) {
				this.last = itemBefore;
			}
			itemBefore.next = itemBefore.next?.next ?? null;
		}

		getText () {
			let text = "";
			let current = this.first;
			do {
				text += (current as FlowNodeListItem).value.textContent;
			// eslint-disable-next-line no-cond-assign
			} while (current = (current as FlowNodeListItem).next);
			return text;
		}

		clear () {
			this.first = null;
			this.last = null;
		}

		*[Symbol.iterator] () {
			let current = this.first;
			do {
				yield current as FlowNodeListItem;
			// eslint-disable-next-line no-cond-assign
			} while (current = (current as FlowNodeListItem).next);
		}
	}
}

class ElementEngine implements AbstractEngine {
	mutationObserver: MutationObserver | null = null;
	mutationUpdates = getMutationUpdates(() => this.mutationObserver);
	specialHighlighter: SpecialAbstractEngine = new SpecialDummyEngine();

	constructor (
		terms: MatchTerms,
		highlightTags: HighlightTags,
		termCountCheck: TermCountCheck,
	) {
		this.mutationObserver = this.getMutationUpdatesObserver(terms, highlightTags, termCountCheck);
	}

	getMiscCSS () {
		return "";
	}

	getTermHighlightsCSS () {
		return `
${HIGHLIGHT_TAG} {
	font: inherit;
	border-radius: 2px;
	visibility: visible;
}
.${EleClass.FOCUS_CONTAINER} {
	animation: ${AtRuleID.FLASH} 1s;
}`
		;
	}

	getTermHighlightCSS (terms: MatchTerms, hues: Array<number>, termIndex: number) {
		const term = terms[termIndex];
		const hue = hues[termIndex % hues.length];
		const cycle = Math.floor(termIndex / hues.length);
		return `
#${EleID.BAR}.${EleClass.HIGHLIGHTS_SHOWN} ~ body ${HIGHLIGHT_TAG}.${getTermClass(term.token)},
#${EleID.BAR} ~ body .${EleClass.FOCUS_CONTAINER} ${HIGHLIGHT_TAG}.${getTermClass(term.token)} {
	background: ${this.getTermBackgroundStyle(`hsl(${hue} 100% 60% / 0.4)`, `hsl(${hue} 100% 88% / 0.4)`, cycle)};
	box-shadow: 0 0 0 1px hsl(${hue} 100% 20% / 0.35);
}`
		;
	}

	getTermBackgroundStyle (colorA: string, colorB: string, cycle: number) {
		const isAboveStyleLevel = (level: number) => cycle >= level;
		return isAboveStyleLevel(1)
			? `repeating-linear-gradient(${
				isAboveStyleLevel(3) ? isAboveStyleLevel(4) ? 0 : 90 : isAboveStyleLevel(2) ? 45 : -45
			}deg, ${colorA}, ${colorA} 2px, ${colorB} 2px, ${colorB} 8px)`
			: colorA;
	}

	getRequestWaitDuration (process: HighlighterProcess) { switch (process) {
	case HighlighterProcess.REFRESH_INDICATORS: return 50;
	case HighlighterProcess.REFRESH_TERM_CONTROLS: return 50;
	} }

	getRequestReschedulingDelayMax (process: HighlighterProcess) { switch (process) {
	case HighlighterProcess.REFRESH_INDICATORS: return 500;
	case HighlighterProcess.REFRESH_TERM_CONTROLS: return 500;
	} }

	insertScrollMarkers (terms: MatchTerms, highlightTags: HighlightTags, hues: TermHues) {
		if (terms.length === 0) {
			return; // No terms results in an empty selector, which is not allowed.
		}
		const regexMatchTermSelector = new RegExp(`\\b${EleClass.TERM}(?:-\\w+)+\\b`);
		const containerBlockSelector = getContainerBlockSelector(highlightTags);
		const gutter = document.getElementById(EleID.MARKER_GUTTER) as HTMLElement;
		const containersInfo: Array<{
			container: HTMLElement
			termsAdded: Set<string>
		}> = [];
		let markersHtml = "";
		document.body.querySelectorAll(terms
			.slice(0, hues.length) // The scroll markers are indistinct after the hue limit, and introduce unacceptable lag by ~10 terms
			.map(term => `${HIGHLIGHT_TAG}.${getTermClass(term.token)}`)
			.join(", ")
		).forEach((highlight: HTMLElement) => {
			const container = getContainerBlock(highlight, highlightTags, containerBlockSelector);
			const containerIdx = containersInfo.findIndex(containerInfo => container.contains(containerInfo.container));
			const className = (highlight.className.match(regexMatchTermSelector) as RegExpMatchArray)[0];
			const yRelative = getElementYRelative(container);
			let markerCss = `top: ${yRelative * 100}%;`;
			if (containerIdx !== -1) {
				if (containersInfo[containerIdx].container === container) {
					if (containersInfo[containerIdx].termsAdded.has(getTermToken(className))) {
						return;
					} else {
						const termsAddedCount = Array.from(containersInfo[containerIdx].termsAdded).length;
						markerCss += `padding-left: ${termsAddedCount * 5}px; z-index: ${termsAddedCount * -1}`;
						containersInfo[containerIdx].termsAdded.add(getTermToken(className));
					}
				} else {
					containersInfo.splice(containerIdx);
					containersInfo.push({ container, termsAdded: new Set([ getTermToken(className) ]) });
				}
			} else {
				containersInfo.push({ container, termsAdded: new Set([ getTermToken(className) ]) });
			}
			markersHtml += `<div class="${className}" top="${yRelative}" style="${markerCss}"></div>`;
		});
		gutter.replaceChildren(); // Removes children, since inner HTML replacement does not for some reason
		gutter.innerHTML = markersHtml;
	}

	raiseScrollMarker (term: MatchTerm | undefined, container: HTMLElement) {
		const scrollMarkerGutter = document.getElementById(EleID.MARKER_GUTTER) as HTMLElement;
		elementsPurgeClass(EleClass.FOCUS, scrollMarkerGutter);
		[6, 5, 4, 3, 2].some(precisionFactor => {
			const precision = 10**precisionFactor;
			const scrollMarker = scrollMarkerGutter.querySelector(
				`${term ? `.${getTermClass(term.token)}` : ""}[top^="${
					Math.trunc(getElementYRelative(container) * precision) / precision
				}"]`
			) as HTMLElement | null;
			if (scrollMarker) {
				scrollMarker.classList.add(EleClass.FOCUS);
				return true;
			}
			return false;
		});
	}

	startHighlighting (
		terms: MatchTerms,
		termsToPurge: MatchTerms,
		highlightTags: HighlightTags,
		termCountCheck: TermCountCheck,
	) {
		// Clean up.
		this.mutationUpdates.disconnect();
		this.undoHighlights(termsToPurge);
		// MAIN
		this.generateTermHighlightsUnderNode(terms, document.body, highlightTags, termCountCheck);
		this.mutationUpdates.observe();
		this.specialHighlighter.startHighlighting(terms);
	}

	/**
	 * Revert all direct DOM tree changes introduced by the extension, under a root node.
	 * Circumstantial and non-direct alterations may remain.
	 * @param terms The terms associated with the highlights to remove. If `undefined`, all highlights are removed.
	 * @param root A root node under which to remove highlights.
	 */
	undoHighlights (terms?: MatchTerms, root: HTMLElement | DocumentFragment = document.body) {
		if (terms && !terms.length)
			return; // Optimization for removing 0 terms
		const classNames = terms?.map(term => getTermClass(term.token));
		const highlights = Array.from(root.querySelectorAll(
			classNames ? `${HIGHLIGHT_TAG}.${classNames.join(`, ${HIGHLIGHT_TAG}.`)}` : HIGHLIGHT_TAG
		)).reverse();
		// TODO attempt to join text nodes back together
		for (const highlight of Array.from(highlights)) {
			highlight.outerHTML = highlight.innerHTML;
		}
		if (root.nodeType === Node.DOCUMENT_FRAGMENT_NODE) {
			root = (root as DocumentFragment).getRootNode() as HTMLElement;
			if (root.nodeType === Node.TEXT_NODE) {
				return;
			}
		}
		elementsPurgeClass(EleClass.FOCUS_CONTAINER, root);
		elementsPurgeClass(EleClass.FOCUS, root);
		elementsReMakeUnfocusable(root);
	}

	endHighlighting () {
		this.mutationUpdates.disconnect();
		this.undoHighlights();
		this.specialHighlighter.endHighlighting();
	}

	/**
	 * Finds and highlights occurrences of terms, then marks their positions in the scrollbar.
	 * @param terms Terms to find, highlight, and mark.
	 * @param rootNode A node under which to find and highlight term occurrences.
	 * @param highlightTags Element tags which are rejected from highlighting OR allow flows of text nodes to leave.
	 * @param termCountCheck A function for requesting that term occurrence count indicators be regenerated.
	 */
	generateTermHighlightsUnderNode = (() => {
		/**
		 * Highlights a term matched in a text node.
		 * @param term The term matched.
		 * @param textAfterNode The text node to highlight inside.
		 * @param start The first character index of the match within the text node.
		 * @param end The last character index of the match within the text node.
		 * @param nodeItems The singly linked list of consecutive text nodes being internally highlighted.
		 * @param nodeItemPrevious The previous item in the text node list.
		 * @returns The new previous item (the item just highlighted).
		 */
		const highlightInsideNode = (
			term: MatchTerm,
			textAfterNode: Node,
			start: number,
			end: number,
			nodeItems: Elem.FlowNodeList,
			nodeItemPrevious: Elem.FlowNodeListItem | null,
		): Elem.FlowNodeListItem => {
			// This is necessarily a destructive strategy. Occasional damage to the webpage and its functionality is unavoidable.
			const text = textAfterNode.textContent ?? "";
			if (text.length === 0) {
				textAfterNode.parentElement?.removeChild(textAfterNode);
				return (nodeItemPrevious ? nodeItemPrevious.next : nodeItems.first) as Elem.FlowNodeListItem;
			}
			const parent = textAfterNode.parentNode as Node;
			const textEndNode = document.createTextNode(text.substring(start, end));
			const highlight = document.createElement(HIGHLIGHT_TAG);
			highlight.classList.add(getTermClass(term.token));
			highlight.appendChild(textEndNode);
			textAfterNode.textContent = text.substring(end);
			parent.insertBefore(highlight, textAfterNode);
			parent[Elem.ELEMENT_IS_KNOWN] = true;
			const textEndNodeItem = nodeItems.insertAfter(nodeItemPrevious, textEndNode);
			if (start > 0) {
				const textStartNode = document.createTextNode(text.substring(0, start));
				parent.insertBefore(textStartNode, highlight);
				nodeItems.insertAfter(nodeItemPrevious, textStartNode);
			}
			return textEndNodeItem;
		};

		/**
		 * Highlights terms in a block of consecutive text nodes.
		 * @param terms Terms to find and highlight.
		 * @param nodeItems A singly linked list of consecutive text nodes to highlight inside.
		 */
		const highlightInBlock = (terms: MatchTerms, nodeItems: Elem.FlowNodeList) => {
			const textFlow = nodeItems.getText();
			for (const term of terms) {
				let nodeItemPrevious: Elem.FlowNodeListItem | null = null;
				let nodeItem: Elem.FlowNodeListItem | null = nodeItems.first as Elem.FlowNodeListItem;
				let textStart = 0;
				let textEnd = nodeItem.value.length;
				for (const match of textFlow.matchAll(term.pattern)) {
					let highlightStart = match.index as number;
					const highlightEnd = highlightStart + match[0].length;
					while (textEnd <= highlightStart) {
						nodeItemPrevious = nodeItem;
						nodeItem = nodeItem.next as Elem.FlowNodeListItem;
						textStart = textEnd;
						textEnd += nodeItem.value.length;
					}
					// eslint-disable-next-line no-constant-condition
					while (true) {
						// TODO join together nodes where possible
						// TODO investigate why, under some circumstances, new empty highlight elements keep being produced
						// - (to observe, remove the code that deletes empty nodes during restoration)
						nodeItemPrevious = highlightInsideNode(
							term,
							nodeItem.value,
							highlightStart - textStart,
							Math.min(highlightEnd - textStart, textEnd),
							nodeItems,
							nodeItemPrevious,
						);
						highlightStart = textEnd;
						textStart = highlightEnd;
						if (highlightEnd <= textEnd) {
							break;
						}
						nodeItemPrevious = nodeItem;
						nodeItem = nodeItem.next as Elem.FlowNodeListItem;
						textStart = textEnd;
						textEnd += nodeItem.value.length;
					}
				}
			}
		};

		/**
		 * Highlights occurrences of terms in text nodes under a node in the DOM tree.
		 * @param terms Terms to find and highlight.
		 * @param node A root node under which to match terms and insert highlights.
		 * @param highlightTags Element tags which are rejected from highlighting OR allow flows of text nodes to leave.
		 * @param nodeItems A singly linked list of consecutive text nodes to highlight inside.
		 * @param visitSiblings Whether to visit the siblings of the root node.
		 */
		const insertHighlights = (
			terms: MatchTerms,
			node: Node,
			highlightTags: HighlightTags,
			nodeItems = new Elem.FlowNodeList(),
			visitSiblings = true,
		) => {
			// TODO support for <iframe>?
			do {
				switch (node.nodeType) {
				case Node.ELEMENT_NODE:
				case Node.DOCUMENT_FRAGMENT_NODE: {
					if (highlightTags.reject.has((node as Element).tagName)) {
						break;
					}
					const breaksFlow = !highlightTags.flow.has((node as Element).tagName);
					if (breaksFlow && nodeItems.first) {
						highlightInBlock(terms, nodeItems);
						nodeItems.clear();
					}
					if (node.firstChild) {
						insertHighlights(terms, node.firstChild, highlightTags, nodeItems);
						if (breaksFlow && nodeItems.first) {
							highlightInBlock(terms, nodeItems);
							nodeItems.clear();
						}
					}
					break;
				} case Node.TEXT_NODE: {
					nodeItems.push(node as Text);
					break;
				}}
				node = node.nextSibling as ChildNode; // May be null (checked by loop condition)
			} while (node && visitSiblings);
		};

		return (
			terms: MatchTerms,
			rootNode: Node,
			highlightTags: HighlightTags,
			termCountCheck: TermCountCheck,
		) => {
			if (rootNode.nodeType === Node.TEXT_NODE) {
				const nodeItems = new Elem.FlowNodeList();
				nodeItems.push(rootNode as Text);
				highlightInBlock(terms, nodeItems);
			} else {
				const nodeItems = new Elem.FlowNodeList();
				insertHighlights(terms, rootNode, highlightTags, nodeItems, false);
				if (nodeItems.first) {
					highlightInBlock(terms, nodeItems);
				}
			}
			termCountCheck();
		};
	})();

	focusNextTerm (
		highlightTags: HighlightTags,
		reverse: boolean,
		stepNotJump: boolean,
		term: MatchTerm | undefined,
	) {
		if (stepNotJump) {
			// Currently no support for specific terms.
			this.focusNextTermStep(highlightTags, reverse);
		} else {
			this.focusNextTermJump(highlightTags, reverse, term);
		}
	}

	/**
	 * Focuses an element, preventing immediate scroll-into-view and forcing visible focus where supported.
	 * @param element An element.
	 */
	focusElement (element: HTMLElement) {
		element.focus({
			preventScroll: true,
			focusVisible: true, // Very sparse browser compatibility
		} as FocusOptions);
	}

	// TODO document
	selectNextElement (
		reverse: boolean,
		walker: TreeWalker,
		walkSelectionFocusContainer: { accept: boolean },
		highlightTags: HighlightTags,
		elementToSelect?: HTMLElement,
	): { elementSelected: HTMLElement | null, container: HTMLElement | null } {
		const nextNodeMethod = reverse ? "previousNode" : "nextNode";
		let elementTerm = walker[nextNodeMethod]() as HTMLElement;
		if (!elementTerm) {
			let nodeToRemove: Node | null = null;
			if (!document.body.lastChild || document.body.lastChild.nodeType !== Node.TEXT_NODE) {
				nodeToRemove = document.createTextNode("");
				document.body.appendChild(nodeToRemove);
			}
			walker.currentNode = (reverse && document.body.lastChild)
				? document.body.lastChild
				: document.body;
			elementTerm = walker[nextNodeMethod]() as HTMLElement;
			if (nodeToRemove) {
				nodeToRemove.parentElement?.removeChild(nodeToRemove);
			}
			if (!elementTerm) {
				walkSelectionFocusContainer.accept = true;
				elementTerm = walker[nextNodeMethod]() as HTMLElement;
				if (!elementTerm) {
					return { elementSelected: null, container: null };
				}
			}
		}
		const container = getContainerBlock(elementTerm.parentElement as HTMLElement, highlightTags);
		container.classList.add(EleClass.FOCUS_CONTAINER);
		elementTerm.classList.add(EleClass.FOCUS);
		elementToSelect = Array.from(container.getElementsByTagName(HIGHLIGHT_TAG))
			.every(thisElement => getContainerBlock(thisElement.parentElement as HTMLElement, highlightTags) === container)
			? container
			: elementTerm;
		if (elementToSelect.tabIndex === -1) {
			elementToSelect.classList.add(EleClass.FOCUS_REVERT);
			elementToSelect.tabIndex = 0;
		}
		this.focusElement(elementToSelect);
		if (document.activeElement !== elementToSelect) {
			const element = document.createElement("div");
			element.tabIndex = 0;
			element.classList.add(EleClass.REMOVE);
			elementToSelect.insertAdjacentElement(reverse ? "afterbegin" : "beforeend", element);
			elementToSelect = element;
			this.focusElement(elementToSelect);
		}
		if (document.activeElement === elementToSelect) {
			return { elementSelected: elementToSelect, container };
		}
		return this.selectNextElement(reverse, walker, walkSelectionFocusContainer, highlightTags, elementToSelect);
	}

	/**
	 * Scrolls to and focuses the next block containing an occurrence of a term in the document, from the current selection position.
	 * @param highlightTags Element tags which are rejected from highlighting OR allow flows of text nodes to leave.
	 * @param reverse Indicates whether elements should be tried in reverse, selecting the previous term as opposed to the next.
	 * @param term A term to jump to. If unspecified, the next closest occurrence of any term is jumpted to.
	 */
	focusNextTermJump (highlightTags: HighlightTags, reverse: boolean, term?: MatchTerm) {
		const termSelector = term ? getTermClass(term.token) : undefined;
		const focusBase = document.body
			.getElementsByClassName(EleClass.FOCUS)[0] as HTMLElement;
		const focusContainer = document.body
			.getElementsByClassName(EleClass.FOCUS_CONTAINER)[0] as HTMLElement;
		const selection = document.getSelection();
		const activeElement = document.activeElement;
		if (activeElement && activeElement.tagName === "INPUT" && activeElement.closest(`#${EleID.BAR}`)) {
			(activeElement as HTMLInputElement).blur();
		}
		const selectionFocus = selection && (!activeElement
			|| activeElement === document.body || !document.body.contains(activeElement)
			|| activeElement === focusBase || activeElement.contains(focusContainer)
		)
			? selection.focusNode
			: activeElement ?? document.body;
		if (focusBase) {
			focusBase.classList.remove(EleClass.FOCUS);
			elementsPurgeClass(EleClass.FOCUS_CONTAINER);
			elementsReMakeUnfocusable();
		}
		const selectionFocusContainer = selectionFocus
			? getContainerBlock(
				selectionFocus.nodeType === Node.ELEMENT_NODE || !selectionFocus.parentElement
					? selectionFocus as HTMLElement
					: selectionFocus.parentElement,
				highlightTags)
			: undefined;
		const walkSelectionFocusContainer = { accept: false };
		const walker = document.createTreeWalker(document.body, NodeFilter.SHOW_ELEMENT, (element: HTMLElement) =>
			element.tagName === HIGHLIGHT_TAG_UPPER
			&& (termSelector ? element.classList.contains(termSelector) : true)
			&& isVisible(element)
			&& (getContainerBlock(element, highlightTags) !== selectionFocusContainer || walkSelectionFocusContainer.accept)
				? NodeFilter.FILTER_ACCEPT
				: NodeFilter.FILTER_SKIP);
		walker.currentNode = selectionFocus ? selectionFocus : document.body;
		const { elementSelected, container } = this.selectNextElement(reverse, walker, walkSelectionFocusContainer, highlightTags);
		if (!elementSelected || !container) {
			return;
		}
		elementSelected.scrollIntoView({ behavior: "smooth", block: "center" });
		if (selection) {
			selection.setBaseAndExtent(elementSelected, 0, elementSelected, 0);
		}
		document.body.querySelectorAll(`.${EleClass.REMOVE}`).forEach((element: HTMLElement) => {
			element.remove();
		});
		this.raiseScrollMarker(term, container);
	}

	getSiblingHighlightFinal (
		highlight: HTMLElement,
		node: Node,
		nextSiblingMethod: "nextSibling" | "previousSibling"
	) {
		return node[nextSiblingMethod]
			? (node[nextSiblingMethod] as Node).nodeType === Node.ELEMENT_NODE
				? (node[nextSiblingMethod] as HTMLElement).tagName === HIGHLIGHT_TAG_UPPER
					? this.getSiblingHighlightFinal(node[nextSiblingMethod] as HTMLElement, node[nextSiblingMethod] as HTMLElement,
						nextSiblingMethod)
					: highlight
				: (node[nextSiblingMethod] as Node).nodeType === Node.TEXT_NODE
					? (node[nextSiblingMethod] as Text).textContent === ""
						? this.getSiblingHighlightFinal(highlight, node[nextSiblingMethod] as Text, nextSiblingMethod)
						: highlight
					: highlight
			: highlight;
	}

	getTopLevelHighlight (element: Element) {
		const closestHighlight = (element.parentElement as Element).closest(HIGHLIGHT_TAG);
		return closestHighlight ? this.getTopLevelHighlight(closestHighlight) : element;
	}

	stepToElement (highlightTags: HighlightTags, element: HTMLElement) {
		element = this.getTopLevelHighlight(element);
		const elementFirst = this.getSiblingHighlightFinal(element, element, "previousSibling");
		const elementLast = this.getSiblingHighlightFinal(element, element, "nextSibling");
		(getSelection() as Selection).setBaseAndExtent(elementFirst, 0, elementLast, elementLast.childNodes.length);
		element.scrollIntoView({ block: "center" });
		this.raiseScrollMarker(undefined, getContainerBlock(element, highlightTags));
	}

	/**
	 * Scrolls to and focuses the next occurrence of a term in the document, from the current selection position.
	 * @param highlightTags Element tags which are rejected from highlighting OR allow flows of text nodes to leave.
	 * @param reverse Indicates whether elements should be tried in reverse, selecting the previous term as opposed to the next.
	 * @param nodeStart __Only supplied in recursion.__ Specifies a node at which to begin scanning.
	 */
	focusNextTermStep (highlightTags: HighlightTags, reverse: boolean, nodeStart?: Node) {
		elementsPurgeClass(EleClass.FOCUS_CONTAINER);
		elementsPurgeClass(EleClass.FOCUS);
		const selection = getSelection();
		const bar = document.getElementById(EleID.BAR);
		if (!selection || !bar) {
			return;
		}
		if (document.activeElement && bar.contains(document.activeElement)) {
			(document.activeElement as HTMLElement).blur();
		}
		const nodeBegin = reverse ? getNodeFinal(document.body) : document.body;
		const nodeSelected = reverse ? selection.anchorNode : selection.focusNode;
		const nodeFocused = document.activeElement
			? (document.activeElement === document.body || bar.contains(document.activeElement))
				? null
				: document.activeElement as HTMLElement
			: null;
		const nodeCurrent = nodeStart ?? (nodeSelected
			? nodeSelected
			: nodeFocused ?? nodeBegin);
		if (document.activeElement) {
			(document.activeElement as HTMLElement).blur();
		}
		const walker = document.createTreeWalker(document.body, NodeFilter.SHOW_ELEMENT, (element: HTMLElement) =>
			(element.parentElement as Element).closest(HIGHLIGHT_TAG)
				? NodeFilter.FILTER_REJECT
				: (element.tagName === HIGHLIGHT_TAG_UPPER && isVisible(element))
					? NodeFilter.FILTER_ACCEPT
					: NodeFilter.FILTER_SKIP
		);
		walker.currentNode = nodeCurrent;
		const element = walker[reverse ? "previousNode" : "nextNode"]() as HTMLElement | null;
		if (!element) {
			if (!nodeStart) {
				this.focusNextTermStep(highlightTags, reverse, nodeBegin);
			}
			return;
		}
		this.stepToElement(highlightTags, element);
	}

	// Increasingly inaccurate as highlights elements are more often split.
	getTermOccurrenceCount (term: MatchTerm) {
		const occurrences = Array.from(document.body.getElementsByClassName(getTermClass(term.token)));
		//const matches = occurrences.map(occurrence => occurrence.textContent).join("").match(term.pattern);
		//return matches ? matches.length : 0; // Works poorly in situations such as matching whole words.
		return occurrences.length; // Poor and changeable heuristic, but so far the most reliable efficient method.
	}

	getMutationUpdatesObserver (
		terms: MatchTerms,
		highlightTags: HighlightTags,
		termCountCheck: TermCountCheck,
	) {
		const rejectSelector = Array.from(highlightTags.reject).join(", ");
		const elements: Set<HTMLElement> = new Set();
		let periodDateLast = 0;
		let periodHighlightCount = 0;
		let throttling = false;
		let highlightIsPending = false;
		const highlightElements = () => {
			highlightIsPending = false;
			for (const element of elements) {
				this.undoHighlights(undefined, element);
				this.generateTermHighlightsUnderNode(terms, element, highlightTags, termCountCheck);
			}
			periodHighlightCount += elements.size;
			elements.clear();
		};
		const highlightElementsLimited = () => {
			const periodInterval = Date.now() - periodDateLast;
			if (periodInterval > 400) {
				const periodHighlightRate = periodHighlightCount / periodInterval; // Highlight calls per millisecond.
				//console.log(periodHighlightCount, periodInterval, periodHighlightRate);
				throttling = periodHighlightRate > 0.006;
				periodDateLast = Date.now();
				periodHighlightCount = 0;
			}
			if (throttling || highlightIsPending) {
				if (!highlightIsPending) {
					highlightIsPending = true;
					setTimeout(highlightElements, 100);
				}
			} else {
				highlightElements();
			}
		};
		return new MutationObserver(mutations => {
			//mutationUpdates.disconnect();
			const elementsKnown: Set<HTMLElement> = new Set();
			for (const mutation of mutations) {
				const element = mutation.target.nodeType === Node.TEXT_NODE
					? mutation.target.parentElement as HTMLElement
					: mutation.target as HTMLElement;
				if (element) {
					if (element[Elem.ELEMENT_IS_KNOWN]) {
						elementsKnown.add(element);
					} else if ((mutation.type === "childList" || !element.querySelector(HIGHLIGHT_TAG))
						&& canHighlightElement(rejectSelector, element)) {
						elements.add(element);
					}
				}
			}
			for (const element of elementsKnown) {
				delete element[Elem.ELEMENT_IS_KNOWN];
			}
			if (elementsKnown.size) {
				//mutationUpdates.observe();
				return;
			}
			for (const element of elements) {
				for (const elementOther of elements) {
					if (elementOther !== element && element.contains(elementOther)) {
						elements.delete(elementOther);
					}
				}
			}
			highlightElementsLimited();
			//mutationUpdates.observe();
		});
	}
}

// eslint-disable-next-line @typescript-eslint/no-namespace
namespace Paint {
	export const ELEMENT_INFO = "markmysearch__cache";

	export type ElementInfo = {
		id: string
		styleRuleIdx: number
		isHighlightable: boolean
		flows: Array<Flow>
	}

	export type Flow<NoNodeReference = false> = {
		text: string
		boxesInfo: Array<BoxInfo<NoNodeReference>>
	}

	export type BoxInfo<NoNodeReference = false> = {
		term: MatchTerm
		start: number
		end: number
		boxes: Array<Box>
	} & (NoNodeReference extends true ? Record<never, never> : { node: Text })

	export type Box = {
		token: string
		x: number
		y: number
		width: number
		height: number
	}

	export type StyleRuleInfo = {
		rule: string
		element: Element
	}

	export const getTermBackgroundStyle = (colorA: string, colorB: string, cycle: number) => {
		const isAboveStyleLevel = (level: number) => cycle >= level;
		return isAboveStyleLevel(1)
			? `linear-gradient(${Array(Math.floor(cycle/2 + 1.5) * 2).fill("").map((v, i) =>
				(Math.floor(i / 2) % 2 == cycle % 2 ? colorB : colorA) + `${Math.floor((i + 1) / 2)/(Math.floor((cycle + 1) / 2) + 1) * 100}%`
			)})`
			: colorA;
	};

	const styleRulesCalculateBoxes = (owner: Element, element: Element, range: Range): Array<Paint.Box> => {
		const elementInfo = element[Paint.ELEMENT_INFO] as Paint.ElementInfo;
		if (!elementInfo || elementInfo.flows.every(flow => flow.boxesInfo.length === 0)) {
			return [];
		}
		let ownerRects = Array.from(owner.getClientRects());
		if (!ownerRects.length) {
			ownerRects = [ owner.getBoundingClientRect() ];
		}
		elementInfo.flows.forEach(flow => {
			flow.boxesInfo.forEach(boxInfo => {
				boxInfo.boxes.splice(0, boxInfo.boxes.length);
				range.setStart(boxInfo.node, boxInfo.start);
				range.setEnd(boxInfo.node, boxInfo.end);
				const textRects = range.getClientRects();
				for (let i = 0; i < textRects.length; i++) {
					const textRect = textRects.item(i) as DOMRect;
					if (i !== 0
						&& textRect.x === (textRects.item(i - 1) as DOMRect).x
						&& textRect.y === (textRects.item(i - 1) as DOMRect).y) {
						continue;
					}
					let x = 0;
					let y = 0;
					for (const ownerRect of ownerRects) {
						if (ownerRect.bottom > textRect.top) {
							x += textRect.x - ownerRect.x;
							y = textRect.y - ownerRect.y;
							break;
						} else {
							x += ownerRect.width;
						}
					}
					boxInfo.boxes.push({
						token: boxInfo.term.token,
						x: Math.round(x),
						y: Math.round(y),
						width: Math.round(textRect.width),
						height: Math.round(textRect.height),
					});
				}
			});
		});
		return elementInfo.flows.flatMap(flow => flow.boxesInfo.flatMap(boxInfo => boxInfo.boxes));
	};

	export const styleRulesGetBoxesOwned = (owner: Element, element: Element, range: Range): Array<Paint.Box> =>
		styleRulesCalculateBoxes(owner, element, range).concat(Array.from(element.children).flatMap(child =>
			(child[Paint.ELEMENT_INFO] ? !(child[Paint.ELEMENT_INFO] as Paint.ElementInfo).isHighlightable : false)
				? styleRulesGetBoxesOwned(owner, child, range) : []
		))
	;

	export interface AbstractMethod {
		getMiscCSS: () => string

		getTermHighlightsCSS: () => string

		getTermHighlightCSS: (terms: MatchTerms, hues: Array<number>, termIndex: number) => string

		endHighlighting: () => void

		getHighlightedElements: () => NodeListOf<Element>

		isElementHighlightable: (node: Node) => boolean

		getAncestorHighlightable: <T extends Element>(element: T) => T

		/**
		 * From the element specified (included) to its highest ancestor element (not included),
		 * mark each as _an element beneath a highlightable one_ (which could e.g. have a background that obscures highlights).
		 * This allows them to be selected in CSS.
		 * @param element The lowest descendant to be marked of the highlightable element.
		 */
		markElementsUpToHighlightable: (element: Element) => void

		/**
		 * Gets a CSS rule to style all elements as per the enabled PAINT variant.
		 * @param highlightId The unique highlighting identifier of the element on which highlights should be painted.
		 * @param boxes Details of the highlight boxes to be painted. May not be required depending on the PAINT variant in use.
		 * @param terms Terms currently being highlighted. Some PAINT variants use this information at this point.
		 */
		constructHighlightStyleRule: (highlightId: string, boxes: Array<Paint.Box>, terms: MatchTerms) => string

		tempReplaceContainers: (root: Element, recurse: boolean) => void

		tempRemoveDrawElement: (element: Element) => void
	}

	export class DummyMethod implements AbstractMethod {
		getMiscCSS = () => "";
		getTermHighlightsCSS = () => "";
		getTermHighlightCSS = () => "";
		getHighlightedElements = (): NodeListOf<Element> => document.querySelectorAll("#_");
		endHighlighting = () => undefined;
		isElementHighlightable = () => true;
		getAncestorHighlightable = <T extends Element>(element: T) => element;
		markElementsUpToHighlightable = () => undefined;
		constructHighlightStyleRule = () => "";
		tempReplaceContainers = () => undefined;
		tempRemoveDrawElement = () => undefined;
	}

	export class PaintMethod implements AbstractMethod {
		static paintModuleAdded = false;

		constructor () {
			if (!PaintMethod.paintModuleAdded) {
				CSS.paintWorklet?.addModule(chrome.runtime.getURL("/dist/paint.js"));
				PaintMethod.paintModuleAdded = true;
			}
		}

		getMiscCSS = () => "";

		getTermHighlightsCSS = () => "";

		getTermHighlightCSS (terms: MatchTerms, hues: number[]) {
			const styles: TermSelectorStyles = {};
			terms.forEach((term, i) => {
				styles[term.token] = {
					hue: hues[i % hues.length],
					cycle: Math.floor(i / hues.length),
				};
			});
			return `
#${EleID.BAR}.${EleClass.HIGHLIGHTS_SHOWN} ~ body [markmysearch-h_id] {
	& [markmysearch-h_beneath] {
		background-color: transparent;
	}
	& {
		background-image: paint(markmysearch-highlights) !important;
		--markmysearch-styles: ${JSON.stringify(styles)};
	}
	& > :not([markmysearch-h_id]) {
		--markmysearch-styles: unset;
		--markmysearch-boxes: unset;
	}
}`
			;
		}

		endHighlighting () {
			document.body.querySelectorAll("[markmysearch-h_beneath]").forEach(element => {
				element.removeAttribute("markmysearch-h_beneath");
			});
		}

		getHighlightedElements = () => document.body.querySelectorAll("[markmysearch-h_id], [markmysearch-h_beneath]");

		isElementHighlightable = (element: Element) => !element.closest("a");

		getAncestorHighlightable <T extends Element>(element: T) {
			let ancestor = element;
			// eslint-disable-next-line no-constant-condition
			while (true) {
				// Anchors cannot (yet) be highlighted directly inside, due to security concerns with CSS Paint.
				const ancestorUnhighlightable = ancestor.closest("a") as T | null;
				if (ancestorUnhighlightable && ancestorUnhighlightable.parentElement) {
					ancestor = ancestorUnhighlightable.parentElement as unknown as T;
				} else {
					break;
				}
			}
			return ancestor;
		}

		markElementsUpToHighlightable (element: Element) {
			if (!element.hasAttribute("markmysearch-h_id") && !element.hasAttribute("markmysearch-h_beneath")) {
				element.setAttribute("markmysearch-h_beneath", "");
				this.markElementsUpToHighlightable(element.parentElement as Element);
			}
		}

		constructHighlightStyleRule = (highlightId: string, boxes: Array<Paint.Box>) =>
			`body [markmysearch-h_id="${highlightId}"] { --markmysearch-boxes: ${JSON.stringify(boxes)}; }`;
		
		tempReplaceContainers = () => undefined;

		tempRemoveDrawElement = () => undefined;
	}

	export class ElementMethod implements AbstractMethod {
		getMiscCSS () {
			return `
#${EleID.DRAW_CONTAINER} {
	& {
		position: fixed;
		width: 100%;
		height: 100%;
		top: 100%;
		z-index: ${Z_INDEX_MIN};
	}
	& > * {
		position: fixed;
		width: 100%;
		height: 100%;
	}
}

#${EleID.BAR}.${EleClass.HIGHLIGHTS_SHOWN} ~ #${EleID.DRAW_CONTAINER} .${EleClass.TERM} {
	outline: 2px solid hsl(0 0% 0% / 0.1);
	outline-offset: -2px;
	border-radius: 2px;
}`
			;
		}

		getTermHighlightsCSS = () => "";

		getTermHighlightCSS (terms: MatchTerms, hues: number[], termIndex: number) {
			const term = terms[termIndex];
			const hue = hues[termIndex % hues.length];
			const cycle = Math.floor(termIndex / hues.length);
			const selector = `#${EleID.BAR}.${EleClass.HIGHLIGHTS_SHOWN} ~ #${EleID.DRAW_CONTAINER} .${
				getTermClass(term.token)
			}`;
			const backgroundStyle = getTermBackgroundStyle(`hsl(${hue} 100% 60% / 0.4)`, `hsl(${hue} 100% 88% / 0.4)`, cycle);
			return`${selector} { background: ${backgroundStyle}; }`;
		}

		endHighlighting = () => undefined;

		getHighlightedElements = () => document.body.querySelectorAll("[markmysearch-h_id]");

		isElementHighlightable = () => true;

		getAncestorHighlightable = <T extends Element>(element: T) => element;

		markElementsUpToHighlightable = () => undefined;

		getElementDrawId = (highlightId: string) => EleID.DRAW_ELEMENT + "-" + highlightId;

		constructHighlightStyleRule = (highlightId: string) =>
			`body [markmysearch-h_id="${highlightId}"] { background-image: -moz-element(#${
				this.getElementDrawId(highlightId)
			}) !important; background-repeat: no-repeat !important; }`;

		tempReplaceContainers (root: Element, recurse: boolean) {
			const containers: Array<Element> = [];
			this.collectElements(root, recurse, new Range(), containers);
			const parent = document.getElementById(EleID.DRAW_CONTAINER) as Element;
			containers.forEach(container => {
				const containerExisting = document.getElementById(container.id);
				if (containerExisting) {
					containerExisting.remove();
				}
				parent.appendChild(container);
			});
		}
		
		collectElements (element: Element, recurse: boolean, range: Range, containers: Array<Element>) {
			const elementInfo = element[Paint.ELEMENT_INFO] as Paint.ElementInfo;
			const boxes: Array<Paint.Box> = styleRulesGetBoxesOwned(element, element, range);
			if (boxes.length) {
				const container = document.createElement("div");
				container.id = this.getElementDrawId(elementInfo.id);
				boxes.forEach(box => {
					const element = document.createElement("div");
					element.style.position = "absolute";
					element.style.left = box.x.toString() + "px";
					element.style.top = box.y.toString() + "px";
					element.style.width = box.width.toString() + "px";
					element.style.height = box.height.toString() + "px";
					element.classList.add(EleClass.TERM, getTermClass(box.token));
					container.appendChild(element);
				});
				const boxRightmost = boxes.reduce((box, boxCurrent) =>
					box && (box.x + box.width > boxCurrent.x + boxCurrent.width) ? box : boxCurrent
				);
				const boxDownmost = boxes.reduce((box, boxCurrent) =>
					box && (box.y + box.height > boxCurrent.y + boxCurrent.height) ? box : boxCurrent
				);
				container.style.width = (boxRightmost.x + boxRightmost.width).toString() + "px";
				container.style.height = (boxDownmost.y + boxDownmost.height).toString() + "px";
				containers.push(container);
			}
			if (recurse) Array.from(element.children).forEach(child => {
				if (child[Paint.ELEMENT_INFO]) {
					this.collectElements(child, recurse, range, containers);
				}
			});
		}

		tempRemoveDrawElement (element: Element) {
			document.getElementById(this.getElementDrawId((element[Paint.ELEMENT_INFO] as Paint.ElementInfo).id))?.remove();
		}
	}

	export class UrlMethod implements AbstractMethod {
		getMiscCSS = () => "";

		getTermHighlightsCSS = () => "";

		getTermHighlightCSS = () => "";

		endHighlighting = () => undefined;

		getHighlightedElements = () => document.body.querySelectorAll("[markmysearch-h_id]");

		isElementHighlightable = () => true;

		getAncestorHighlightable = <T extends Element>(element: T) => element;

		markElementsUpToHighlightable = () => undefined;

		constructHighlightStyleRule = (highlightId: string, boxes: Array<Paint.Box>, terms: MatchTerms) =>
			`#${EleID.BAR}.${EleClass.HIGHLIGHTS_SHOWN} ~ body [markmysearch-h_id="${highlightId}"] { background-image: ${
				this.constructHighlightStyleRuleUrl(boxes, terms)
			} !important; }`;

		constructHighlightStyleRuleUrl = (boxes: Array<Paint.Box>, terms: MatchTerms) =>
			`url("data:image/svg+xml,%3Csvg xmlns='http://www.w3.org/2000/svg'%3E${
				boxes.map(box =>
					`%3Crect width='${box.width}' height='${box.height}' x='${box.x}' y='${box.y}' fill='hsl(${(
						terms.find(term => term.token === box.token) as MatchTerm).hue
					} 100% 50% / 0.4)'/%3E`
				).join("")
			}%3C/svg%3E")`;

		tempReplaceContainers = () => undefined;

		tempRemoveDrawElement = () => undefined;
	}
}

class PaintEngine implements AbstractEngine {
	method: Paint.AbstractMethod = new Paint.DummyMethod();

	mutationObserver: MutationObserver | null = null;
	mutationUpdates = getMutationUpdates(() => this.mutationObserver);

	elementsVisible: Set<Element> = new Set();
	shiftObserver: ResizeObserver | null = null;
	visibilityObserver: IntersectionObserver | null = null;
	styleUpdates = getStyleUpdates(this.elementsVisible, () => ({
		shiftObserver: this.shiftObserver,
		visibilityObserver: this.visibilityObserver,
	}));

	getHighlightingId = this.getHighlightingIdFn();

	*getHighlightingIdFn (): Generator<string, never, unknown> {
		let i = 0;
		while (true) {
			yield (i++).toString();
		}
	}

	/**
	 * 
	 * @param terms 
	 * @param highlightTags 
	 * @param termCountCheck 
	 * @param useExperimental Whether experimental browser technologies (paint/element methods) should be used, if available.
	 */
	constructor (
		terms: MatchTerms,
		highlightTags: HighlightTags,
		termCountCheck: TermCountCheck,
		methodPreference: PaintEngineMethod,
	) {
		this.mutationObserver = this.getMutationUpdatesObserver(terms, highlightTags, termCountCheck);
		const { shiftObserver, visibilityObserver } = this.getShiftAndVisibilityObservers(terms);
		this.shiftObserver = shiftObserver;
		this.visibilityObserver = visibilityObserver;
		if (methodPreference === PaintEngineMethod.PAINT && compatibility.highlight.paintEngine.paintMethod) {
			this.method = new Paint.PaintMethod();
		} else if (methodPreference === PaintEngineMethod.ELEMENT && compatibility.highlight.paintEngine.elementMethod) {
			this.method = new Paint.ElementMethod();
		} else {
			this.method = new Paint.UrlMethod();
		}
		this.getMiscCSS = this.method.getMiscCSS;
		this.getTermHighlightsCSS = this.method.getTermHighlightsCSS;
		this.getTermHighlightCSS = this.method.getTermHighlightCSS;
	}

	// These are applied before construction, so we need to apply them in the constructor too.
	getMiscCSS = this.method.getMiscCSS;
	getTermHighlightsCSS = this.method.getTermHighlightsCSS;
	getTermHighlightCSS = this.method.getTermHighlightCSS;

	getTermBackgroundStyle = Paint.getTermBackgroundStyle;

	getRequestWaitDuration (process: HighlighterProcess) { switch (process) {
	case HighlighterProcess.REFRESH_INDICATORS: return 200;
	case HighlighterProcess.REFRESH_TERM_CONTROLS: return 50;
	} }

	getRequestReschedulingDelayMax (process: HighlighterProcess) { switch (process) {
	case HighlighterProcess.REFRESH_INDICATORS: return 2000;
	case HighlighterProcess.REFRESH_TERM_CONTROLS: return 500;
	} }
	
	insertScrollMarkers (terms: MatchTerms, highlightTags: HighlightTags, hues: TermHues) {
		if (terms.length === 0) {
			return; // Efficient escape in case of no possible markers to be inserted.
		}
		// Markers are indistinct after the hue limit, and introduce unacceptable lag by ~10 terms.
		const termsAllowed = new Set(terms.slice(0, hues.length));
		const gutter = document.getElementById(EleID.MARKER_GUTTER) as HTMLElement;
		let markersHtml = "";
		this.method.getHighlightedElements().forEach((element: HTMLElement) => {
			const terms = (element[Paint.ELEMENT_INFO] as Paint.ElementInfo | undefined)?.flows.flatMap(flow => flow.boxesInfo
				.map(boxInfo => boxInfo.term)
				.filter(term => termsAllowed.has(term))
			) ?? [];
			const yRelative = getElementYRelative(element);
			// TODO use single marker with custom style
			markersHtml += terms.map((term, i) => `<div class="${
				getTermClass(term.token)
			}" top="${yRelative}" style="top: ${yRelative * 100}%; padding-left: ${i * 5}px; z-index: ${i * -1}"></div>`);
		});
		gutter.replaceChildren(); // Removes children, since inner HTML replacement does not for some reason
		gutter.innerHTML = markersHtml;
	}

	// eslint-disable-next-line @typescript-eslint/no-unused-vars
	raiseScrollMarker (term: MatchTerm | undefined, container: HTMLElement) {
		// Depends on scroll markers refreshed Paint implementation (TODO)
	}
	
	focusClosest (element: HTMLElement, filter: (element: HTMLElement) => boolean) {
		element.focus({ preventScroll: true });
		if (document.activeElement !== element) {
			if (filter(element)) {
				this.focusClosest(element.parentElement as HTMLElement, filter);
			} else if (document.activeElement) {
				(document.activeElement as HTMLElement).blur();
			}
		}
	}

	/**
	 * Scrolls to the next (downwards) occurrence of a term in the document. Testing begins from the current selection position.
	 * @param highlightTags Element tags which are rejected from highlighting OR allow flows of text nodes to leave.
	 * @param reverse Indicates whether elements should be tried in reverse, selecting the previous term as opposed to the next.
	 * @param term A term to jump to. If unspecified, the next closest occurrence of any term is jumpted to.
	 */
	focusNextTerm (highlightTags: HighlightTags, reverse: boolean, stepNotJump: boolean, term?: MatchTerm, nodeStart?: Node) {
		elementsPurgeClass(EleClass.FOCUS_CONTAINER);
		const selection = document.getSelection() as Selection;
		const bar = document.getElementById(EleID.BAR) as HTMLElement;
		const nodeBegin = reverse ? getNodeFinal(document.body) : document.body;
		const nodeSelected = selection ? selection.anchorNode : null;
		const nodeFocused = document.activeElement
			? (document.activeElement === document.body || bar.contains(document.activeElement))
				? null
				: document.activeElement as HTMLElement
			: null;
		const nodeCurrent = nodeStart
			?? (nodeFocused
				? (nodeSelected ? (nodeFocused.contains(nodeSelected) ? nodeSelected : nodeFocused) : nodeFocused)
				: nodeSelected ?? nodeBegin
			);
		const walker = document.createTreeWalker(document.body, NodeFilter.SHOW_ELEMENT, (element: HTMLElement) =>
			(element[Paint.ELEMENT_INFO] as Paint.ElementInfo | undefined)?.flows.some(flow =>
				term ? flow.boxesInfo.some(boxInfo => boxInfo.term.token === term.token) : flow.boxesInfo.length
			) && isVisible(element)
				? NodeFilter.FILTER_ACCEPT
				: NodeFilter.FILTER_SKIP
		);
		walker.currentNode = nodeCurrent;
		const nextNodeMethod = reverse ? "previousNode" : "nextNode";
		if (nodeFocused) {
			nodeFocused.blur();
		}
		const element = walker[nextNodeMethod]() as HTMLElement | null;
		if (!element) {
			if (!nodeStart) {
				this.focusNextTerm(highlightTags, reverse, stepNotJump, term, nodeBegin);
			}
			return;
		}
		if (!stepNotJump) {
			element.classList.add(EleClass.FOCUS_CONTAINER);
		}
		this.focusClosest(element, element =>
			element[Paint.ELEMENT_INFO] && !!(element[Paint.ELEMENT_INFO] as Paint.ElementInfo).flows
		);
		selection.setBaseAndExtent(element, 0, element, 0);
		element.scrollIntoView({ behavior: stepNotJump ? "auto" : "smooth", block: "center" });
		this.raiseScrollMarker(term, element);
	}

	startHighlighting (
		terms: MatchTerms,
		termsToPurge: MatchTerms,
		highlightTags: HighlightTags,
		termCountCheck: TermCountCheck,
	) {
		// Clean up.
		this.mutationUpdates.disconnect();
		this.boxesInfoRemoveForTerms(termsToPurge); // BoxInfo stores highlighting, so this effectively 'undoes' highlights.
		// MAIN
		this.cacheExtend(document.body, highlightTags); // Ensure the *whole* document is set up for highlight-caching.
		this.boxesInfoCalculate(terms, document.body, highlightTags, termCountCheck);
		this.mutationUpdates.observe();
		this.styleUpdate(Array.from(new Set(
			Array.from(this.elementsVisible).map(element => this.method.getAncestorHighlightable(element))
		)).flatMap(ancestor => this.getStyleRules(ancestor, false, terms)));
	}

	undoHighlights (terms?: MatchTerms, root: HTMLElement | DocumentFragment = document.body) {
		this.boxesInfoRemoveForTerms(terms, root);
	}

	endHighlighting () {
		this.mutationUpdates.disconnect();
		this.styleUpdates.disconnectAll();
		this.undoHighlights();
		document.querySelectorAll("*").forEach(element => {
			delete element[Paint.ELEMENT_INFO];
		});
		document.body.querySelectorAll("[markmysearch-h_id]").forEach(element => {
			element.removeAttribute("markmysearch-h_id");
			delete element["markmysearch-h_id"];
		});
		this.method.endHighlighting();
	}

	cacheExtend (element: Element, highlightTags: HighlightTags, cacheModify = (element: Element) => {
		if (!element[Paint.ELEMENT_INFO]) {
			element[Paint.ELEMENT_INFO] = {
				id: "",
				styleRuleIdx: -1,
				isHighlightable: this.method.isElementHighlightable(element),
				flows: [],
			} as Paint.ElementInfo;
		}
	}) {
		if (!highlightTags.reject.has(element.tagName)) {
			cacheModify(element);
			Array.from(element.children).forEach(child => this.cacheExtend(child, highlightTags));
		}
	}
	
	/**
	 * Removes the flows cache from all descendant elements.
	 * @param element The ancestor below which to forget flows.
	 * @param highlightTags Element tags which are rejected from highlighting OR allow flows of text nodes to leave.
	 */
	flowsRemove (element: Element, highlightTags: HighlightTags) {
		if (highlightTags.reject.has(element.tagName)) {
			return;
		}
		if (element[Paint.ELEMENT_INFO]) {
			(element[Paint.ELEMENT_INFO] as Paint.ElementInfo).flows = [];
		}
		Array.from(element.children).forEach(child => this.flowsRemove(child, highlightTags));
	}

	/**
	 * TODO document
	 * @param terms Terms to find and highlight.
	 * @param textFlow Consecutive text nodes to highlight inside.
	 */
	flowCacheWithBoxesInfo (terms: MatchTerms, textFlow: Array<Text>) {
		const flow: Paint.Flow = {
			text: textFlow.map(node => node.textContent).join(""),
			boxesInfo: [],
		};
		const getAncestorCommon = (ancestor: Element, node: Node): Element =>
			ancestor.contains(node) ? ancestor : getAncestorCommon(ancestor.parentElement as Element, node);
		const ancestor = getAncestorCommon(textFlow[0].parentElement as Element, textFlow[textFlow.length - 1]);
		if (ancestor[Paint.ELEMENT_INFO]) {
			(ancestor[Paint.ELEMENT_INFO] as Paint.ElementInfo).flows.push(flow);
		} else {
			// This condition should be impossible, but since in rare cases (typically when running before "document_idle")
			// mutation observers may not always fire, it must be accounted for.
			console.warn("Aborting highlight box-info caching: Element has no cache.", ancestor);
			return;
		}
		for (const term of terms) {
			let i = 0;
			let node = textFlow[0];
			let textStart = 0;
			let textEnd = node.length;
			for (const match of flow.text.matchAll(term.pattern)) {
				const highlightStart = match.index as number;
				const highlightEnd = highlightStart + match[0].length;
				while (textEnd <= highlightStart) {
					node = textFlow[++i];
					textStart = textEnd;
					textEnd += node.length;
				}
				const parent = node.parentElement as Element;
				if (parent["markmysearch-h_id"]) { // Highlighting ID may already be set, but set it just in case.
					parent.setAttribute("markmysearch-h_id", parent["markmysearch-h_id"]);
				}
				// eslint-disable-next-line no-constant-condition
				while (true) {
					// Register as much of this highlight that fits into this node.
					flow.boxesInfo.push({
						term,
						node,
						start: Math.max(0, highlightStart - textStart),
						end: Math.min(highlightEnd - textStart, node.length),
						boxes: [],
					});
					if (highlightEnd <= textEnd) {
						break;
					}
					// The highlight extends beyond this node, so keep going; move onto the next node.
					node = textFlow[++i];
					textStart = textEnd;
					textEnd += node.length;
				}
			}
		}
		if (flow.boxesInfo.length) {
			const ancestorHighlightable = this.method.getAncestorHighlightable(ancestor);
			this.styleUpdates.observe(ancestorHighlightable);
			if ((ancestorHighlightable[Paint.ELEMENT_INFO] as Paint.ElementInfo).id === "") {
				const highlighting = ancestorHighlightable[Paint.ELEMENT_INFO] as Paint.ElementInfo;
				highlighting.id = this.getHighlightingId.next().value;
				ancestorHighlightable.setAttribute("markmysearch-h_id", highlighting.id);
				ancestorHighlightable["markmysearch-h_id"] = highlighting.id;
			}
			this.method.markElementsUpToHighlightable(ancestor);
		}
	}

	boxesInfoCalculate (
		terms: MatchTerms,
		flowOwner: Element,
		highlightTags: HighlightTags,
		termCountCheck: TermCountCheck,
	) {
		if (!flowOwner.firstChild) {
			return;
		}
		const breaksFlow = !highlightTags.flow.has(flowOwner.tagName);
		const textFlows = getTextFlows(flowOwner.firstChild, highlightTags);
		this.flowsRemove(flowOwner, highlightTags);
		textFlows // The first flow is always before the first break, and the last after the last. Either may be empty.
			.slice((breaksFlow && textFlows[0].length) ? 0 : 1, (breaksFlow && textFlows[textFlows.length - 1].length) ? undefined : -1)
			.forEach(textFlow => this.flowCacheWithBoxesInfo(terms, textFlow));
		termCountCheck(); // Major performance hit when using very small delay or small delay maximum for debounce.
	}
	
	boxesInfoCalculateForFlowOwners (
		terms: MatchTerms,
		node: Node,
		highlightTags: HighlightTags,
		termCountCheck: TermCountCheck,
	) {
		// Text flows may have been disrupted at `node`, so flows which include it must be recalculated and possibly split.
		// For safety we assume that ALL existing flows of affected ancestors are incorrect, so each of these must be recalculated.
		const parent = node.parentElement;
		if (!parent) {
			return;
		}
		if (highlightTags.flow.has(parent.tagName)) {
			// The parent may include non self-contained flows.
			const walker = document.createTreeWalker(document.body, NodeFilter.SHOW_ELEMENT);
			walker.currentNode = node;
			let breakFirst: Element | null = walker.previousNode() as Element;
			while (breakFirst && highlightTags.flow.has(breakFirst.tagName)) {
				breakFirst = breakFirst !== parent ? walker.previousNode() as Element : null;
			}
			walker.currentNode = node.nextSibling ?? node;
			let breakLast: Element | null = node.nextSibling ? walker.nextNode() as Element : null;
			while (breakLast && highlightTags.flow.has(breakLast.tagName)) {
				breakLast = parent.contains(breakLast) ? walker.nextNode() as Element : null;
			}
			if (breakFirst && breakLast) {
				// The flow containing the node starts and ends within the parent, so flows need only be recalculated below the parent.
				// ALL flows of descendants are recalculated. See below.
				this.boxesInfoCalculate(terms, parent, highlightTags, termCountCheck);
			} else {
				// The flow containing the node may leave the parent, which we assume disrupted the text flows of an ancestor.
				this.boxesInfoCalculateForFlowOwners(terms, parent, highlightTags, termCountCheck);
			}
		} else {
			// The parent can only include self-contained flows, so flows need only be recalculated below the parent.
			// ALL flows of descendants are recalculated, but this is only necessary for direct ancestors and descendants of the origin;
			// example can be seen when loading DuckDuckGo results dynamically. Could be fixed by discarding text flows which start
			// or end inside elements which do not contain and are not contained by a given element. Will not implement.
			this.boxesInfoCalculate(terms, parent, highlightTags, termCountCheck);
		}
	}
	
	boxesInfoCalculateForFlowOwnersFromContent (
		terms: MatchTerms,
		element: Element,
		highlightTags: HighlightTags,
		termCountCheck: TermCountCheck,
	) {
		// Text flows have been disrupted inside `element`, so flows which include its content must be recalculated and possibly split.
		// For safety we assume that ALL existing flows of affected ancestors are incorrect, so each of these must be recalculated.
		if (highlightTags.flow.has(element.tagName)) {
			// The element may include non self-contained flows.
			this.boxesInfoCalculateForFlowOwners(terms, element, highlightTags, termCountCheck);
		} else {
			// The element can only include self-contained flows, so flows need only be recalculated below the element.
			this.boxesInfoCalculate(terms, element, highlightTags, termCountCheck);
		}
	}
	
	/** TODO update documentation
	 * FIXME this is a cut-down and adapted legacy function which may not function efficiently or fully correctly.
	 * Remove highlights for matches of terms.
	 * @param terms Terms for which to remove highlights. If left empty, all highlights are removed.
	 * @param root A root node under which to remove highlights.
	 */
	boxesInfoRemoveForTerms (terms?: MatchTerms, root: HTMLElement | DocumentFragment = document.body) {
		const editFlow: (flow: Paint.Flow) => void = terms
			? flow => flow.boxesInfo = flow.boxesInfo.filter(boxInfo => terms.every(term => term.token !== boxInfo.term.token))
			: flow => flow.boxesInfo = [];
		for (const element of Array.from(root.querySelectorAll("[markmysearch-h_id]"))) {
			const filterBoxesInfo = (element: Element) => {
				const elementInfo = element[Paint.ELEMENT_INFO] as Paint.ElementInfo;
				if (!elementInfo)
					return;
				elementInfo.flows.forEach(editFlow);
				Array.from(element.children).forEach(child => filterBoxesInfo(child));
			};
			filterBoxesInfo(element);
		}
	}

	getStyleRules (root: Element, recurse: boolean, terms: MatchTerms) {
		this.method.tempReplaceContainers(root, recurse);
		const styleRules: Array<Paint.StyleRuleInfo> = [];
		// 'root' must have [elementInfo].
		this.collectStyleRules(root, recurse, new Range(), styleRules, terms);
		return styleRules;
	}

	collectStyleRules (
		element: Element,
		recurse: boolean,
		range: Range,
		styleRules: Array<Paint.StyleRuleInfo>,
		terms: MatchTerms,
	) {
		const elementInfo = element[Paint.ELEMENT_INFO] as Paint.ElementInfo;
		const boxes: Array<Paint.Box> = Paint.styleRulesGetBoxesOwned(element, element, range);
		if (boxes.length) {
			styleRules.push({
				rule: this.method.constructHighlightStyleRule(elementInfo.id, boxes, terms),
				element,
			});
		}
		(recurse ? Array.from(element.children) as Array<HTMLElement> : []).forEach(child => {
			if (child[Paint.ELEMENT_INFO]) {
				this.collectStyleRules(child, recurse, range, styleRules, terms);
			}
		});
	}
	
	styleUpdate (styleRules: Array<Paint.StyleRuleInfo>) {
		const styleSheet = (document.getElementById(EleID.STYLE_PAINT) as HTMLStyleElement).sheet as CSSStyleSheet;
		styleRules.forEach(({ rule, element }) => {
			const elementInfo = element[Paint.ELEMENT_INFO] as Paint.ElementInfo;
			if (elementInfo.styleRuleIdx === -1) {
				elementInfo.styleRuleIdx = styleSheet.cssRules.length;
			} else {
				if (styleSheet.cssRules.item(elementInfo.styleRuleIdx)?.cssText === rule) {
					return;
				}
				styleSheet.deleteRule(elementInfo.styleRuleIdx);
			}
			styleSheet.insertRule(rule, elementInfo.styleRuleIdx);
		});
	}

	getTermOccurrenceCount (term: MatchTerm, checkExistsOnly = false) {
		const walker = document.createTreeWalker(document.body, NodeFilter.SHOW_ELEMENT, element =>
			(Paint.ELEMENT_INFO in element) ? NodeFilter.FILTER_ACCEPT : NodeFilter.FILTER_REJECT);
		let count = 0;
		let element: Element;
		// eslint-disable-next-line no-cond-assign
		while (element = walker.nextNode() as Element) {
			if (!element) {
				break;
			}
			(element[Paint.ELEMENT_INFO] as Paint.ElementInfo).flows.forEach(flow => {
				count += flow.boxesInfo.filter(boxInfo => boxInfo.term === term).length;
			});
			if (checkExistsOnly && count > 0) {
				return 1;
			}
		}
		return count;
	}

	getMutationUpdatesObserver (terms: MatchTerms, highlightTags: HighlightTags, termCountCheck: TermCountCheck) {
		const rejectSelector = Array.from(highlightTags.reject).join(", ");
		return new MutationObserver(mutations => {
			// TODO optimise as above
			const elements: Set<HTMLElement> = new Set();
			for (const mutation of mutations) {
				const addedNodes = Array.from(mutation.addedNodes);
				for (const node of addedNodes) {
					if (node.parentElement && node.nodeType === Node.ELEMENT_NODE
						&& canHighlightElement(rejectSelector, node as Element)) {
						this.cacheExtend(node as Element, highlightTags);
					}
				}
				if (mutation.type === "characterData"
					&& mutation.target.parentElement && canHighlightElement(rejectSelector, mutation.target.parentElement)) {
					elements.add(mutation.target.parentElement);
				}
				for (const node of addedNodes) if (node.parentElement) {
					if (node.nodeType === Node.ELEMENT_NODE) {
						if (canHighlightElement(rejectSelector, node as Element)) {
							elements.add(node as HTMLElement);
						}
					} else if (node.nodeType === Node.TEXT_NODE
						&& canHighlightElement(rejectSelector, node.parentElement)) {
						// Previously used `boxesInfoCalculateForFlowOwners()` on `node`.
						elements.add(node.parentElement);
					}
				}
			}
			for (const element of elements) {
				this.boxesInfoCalculateForFlowOwnersFromContent(terms, element, highlightTags, termCountCheck);
			}
		});
	}

	getShiftAndVisibilityObservers (terms: MatchTerms) {
		const shiftObserver = new ResizeObserver(entries => {
			const styleRules: Array<Paint.StyleRuleInfo> = entries.flatMap(entry =>
				this.getStyleRules(this.method.getAncestorHighlightable(entry.target), true, terms)
			);
			if (styleRules.length) {
				this.styleUpdate(styleRules);
			}
		});
		const visibilityObserver = new IntersectionObserver(entries => {
			let styleRules: Array<Paint.StyleRuleInfo> = [];
			entries.forEach(entry => {
				if (entry.isIntersecting) {
					//console.log(entry.target, "intersecting");
					if (entry.target[Paint.ELEMENT_INFO]) {
						this.elementsVisible.add(entry.target);
						shiftObserver.observe(entry.target);
						styleRules = styleRules.concat(
							this.getStyleRules(this.method.getAncestorHighlightable(entry.target), false, terms)
						);
					}
				} else {
					//console.log(entry.target, "not intersecting");
					if (entry.target[Paint.ELEMENT_INFO]) {
						this.method.tempRemoveDrawElement(entry.target);
					}
					this.elementsVisible.delete(entry.target);
					shiftObserver.unobserve(entry.target);
				}
			});
			if (styleRules.length) {
				this.styleUpdate(styleRules);
			}
		}, { rootMargin: "400px" });
		return { shiftObserver, visibilityObserver };
	}
}

/*
ADMINISTRATION
Methods for managing the various content components of the highlighter and its UI.
*/

/**
 * Gets an object for controlling whether document mutations are listened to (so responded to by performing partial highlighting).
 * @param observer A highlighter-connected observer responsible for listening and responding to document mutations.
 * @returns The manager interface for the observer.
 */
const getMutationUpdates = (observer: () => MutationObserver | null) => ({
	observe: () => { observer()?.observe(document.body, { subtree: true, childList: true, characterData: true }); },
	disconnect: () => { observer()?.disconnect(); },
});

// TODO document
const getStyleUpdates = (
	elementsVisible: Set<Element>,
	getObservers: () => { shiftObserver: ResizeObserver | null, visibilityObserver: IntersectionObserver | null },
) => ({
	observe: (element: Element) => { getObservers().visibilityObserver?.observe(element); },
	disconnectAll: () => {
		elementsVisible.clear();
		getObservers().shiftObserver?.disconnect();
		getObservers().visibilityObserver?.disconnect();
	},
});

/**
 * Extracts terms from the currently user-selected string.
 * @returns The extracted terms, split at some separator and some punctuation characters,
 * with some other punctuation characters removed.
 */
const getTermsFromSelection = () => {
	const selection = getSelection();
	const terms: MatchTerms = [];
	if (selection && selection.anchorNode) {
		const termsAll = (() => {
			const string = selection.toString();
			if (/\p{Open_Punctuation}|\p{Close_Punctuation}|\p{Initial_Punctuation}|\p{Final_Punctuation}/.test(string)) {
				// If there are brackets or quotes, we just assume it's too complicated to sensibly split up for now.
				// TODO make this behaviour smarter?
				return [ string ];
			} else {
				return string.split(/\n+|\r+|\p{Other_Punctuation}\p{Space_Separator}+|\p{Space_Separator}+/gu);
			}
		})()
			.map(phrase => phrase.replace(/\p{Other}/gu, ""))
			.filter(phrase => phrase !== "").map(phrase => new MatchTerm(phrase));
		const termSelectors: Set<string> = new Set();
		termsAll.forEach(term => {
			if (!termSelectors.has(term.token)) {
				termSelectors.add(term.token);
				terms.push(term);
			}
		});
	}
	return terms;
};

(() => {
	/**
	 * Inserts the toolbar with term controls and begins continuously highlighting terms in the document.
	 * All controls necessary are first removed.
	 * Highlighting refreshes may be whole or partial depending on which terms changed.
	 * TODO document params
	 */
	const refreshTermControlsAndStartHighlighting = (
		terms: MatchTerms,
		controlsInfo: ControlsInfo,
		highlighter: Highlighter,
		commands: BrowserCommands,
		highlightTags: HighlightTags,
		hues: TermHues,
		termCountCheck: TermCountCheck,
		produceEffectOnCommand: ProduceEffectOnCommand,
		termsUpdate?: MatchTerms,
	) => {
		// TODO fix this abomination of a function
		let termUpdate: MatchTerm | undefined = undefined;
		let termToUpdateIdx: TermChange.CREATE | TermChange.REMOVE | number | undefined = undefined;
		if (termsUpdate) {
			if (termsUpdate.length < terms.length
				&& (terms.length === 1 || termEquals(termsUpdate[termsUpdate.length - 1], terms[terms.length - 2]))
			) {
				termToUpdateIdx = TermChange.REMOVE;
				termUpdate = terms[terms.length - 1];
			} else if (termsUpdate.length > terms.length
				&& (termsUpdate.length === 1 || termEquals(termsUpdate[termsUpdate.length - 2], terms[terms.length - 1]))
			) {
				termToUpdateIdx = TermChange.CREATE;
				termUpdate = termsUpdate[termsUpdate.length - 1];
			} else {
				const termsCopy = terms.slice();
				const termsUpdateCopy = termsUpdate?.slice();
				let i = 0;
				while (termsUpdateCopy.length && termsCopy.length) {
					if (termEquals(termsUpdateCopy[0], termsCopy[0])) {
						termsUpdateCopy.splice(0, 1);
						termsCopy.splice(0, 1);
						i++;
					} else {
						if (termEquals(termsUpdateCopy[0], termsCopy[1])) {
							// Term deleted at current index.
							termToUpdateIdx = TermChange.REMOVE;
							termUpdate = termsCopy[0];
							termsCopy.splice(0, 1);
							i++;
						} else if (termEquals(termsUpdateCopy[1], termsCopy[0])) {
							// Term created at current index.
							termToUpdateIdx = TermChange.CREATE;
							termUpdate = termsUpdateCopy[0];
							termsUpdateCopy.splice(0, 1);
						} else if (termEquals(termsUpdateCopy[1], termsCopy[1])) {
							// Term changed at current index.
							termToUpdateIdx = i;
							termUpdate = termsUpdateCopy[0];
							termsUpdateCopy.splice(0, 1);
							termsCopy.splice(0, 1);
							i++;
						}
						break;
					}
				}
			}
		}
		const termsToHighlight: MatchTerms = [];
		const termsToPurge: MatchTerms = [];
		if (document.getElementById(EleID.BAR)) {
			if (termsUpdate !== undefined && termToUpdateIdx !== undefined
				&& termToUpdateIdx !== TermChange.REMOVE && termUpdate) {
				if (termToUpdateIdx === TermChange.CREATE) {
					terms.push(new MatchTerm(termUpdate.phrase, termUpdate.matchMode));
					const termCommands = getTermCommands(commands);
					const idx = terms.length - 1;
					Toolbar.insertTermControl(terms, idx, termCommands.down[idx], termCommands.up[idx], highlightTags,
						controlsInfo, highlighter);
					termsToHighlight.push(terms[idx]);
				} else {
					const term = terms[termToUpdateIdx];
					termsToPurge.push(Object.assign({}, term));
					term.matchMode = termUpdate.matchMode;
					term.phrase = termUpdate.phrase;
					term.compile();
					Toolbar.refreshTermControl(terms[termToUpdateIdx], termToUpdateIdx, highlightTags, highlighter);
					termsToHighlight.push(term);
				}
			} else if (termsUpdate !== undefined) {
				if (termToUpdateIdx === TermChange.REMOVE && termUpdate) {
					const termRemovedPreviousIdx = terms.findIndex(term => JSON.stringify(term) === JSON.stringify(termUpdate));
					if (assert(
						termRemovedPreviousIdx !== -1, "term not deleted", "not stored in this page", { term: termUpdate }
					)) {
						Toolbar.removeTermControl(termRemovedPreviousIdx);
						highlighter.current.undoHighlights([ terms[termRemovedPreviousIdx] ]);
						terms.splice(termRemovedPreviousIdx, 1);
						fillStylesheetContent(terms, hues, controlsInfo, highlighter);
						termCountCheck();
						return;
					}
				} else {
					terms.splice(0);
					termsUpdate.forEach(term => {
						terms.push(new MatchTerm(term.phrase, term.matchMode));
					});
					highlighter.current.undoHighlights();
					Toolbar.insertToolbar(terms, commands, highlightTags, hues, produceEffectOnCommand, controlsInfo, highlighter);
				}
			} else {
				return;
			}
		} else if (termsUpdate) {
			terms.splice(0);
			termsUpdate.forEach(term => {
				terms.push(new MatchTerm(term.phrase, term.matchMode));
			});
			highlighter.current.undoHighlights();
			Toolbar.insertToolbar(terms, commands, highlightTags, hues, produceEffectOnCommand, controlsInfo, highlighter);
		} else {
			return;
		}
		fillStylesheetContent(terms, hues, controlsInfo, highlighter);
		if (!controlsInfo.pageModifyEnabled) {
			const bar = document.getElementById(EleID.BAR) as Element;
			bar.classList.add(EleClass.DISABLED);
			return;
		}
		// Give the interface a chance to redraw before performing [expensive] highlighting.
		setTimeout(() => {
			highlighter.current.startHighlighting(
				termsToHighlight.length ? termsToHighlight : terms,
				termsToPurge,
				highlightTags,
				termCountCheck,
			);
			terms.forEach(term => Toolbar.updateTermOccurringStatus(term, highlighter));
		});
	};

	/**
	 * Inserts a uniquely identified CSS stylesheet to perform all extension styling.
	 */
	const styleElementsInsert = () => {
		if (!document.getElementById(EleID.STYLE)) {
			const style = document.createElement("style");
			style.id = EleID.STYLE;
			document.head.appendChild(style);
		}
		if (!document.getElementById(EleID.STYLE_PAINT)) {
			const style = document.createElement("style");
			style.id = EleID.STYLE_PAINT;
			document.head.appendChild(style);
		}
		if (!document.getElementById(EleID.DRAW_CONTAINER)) {
			const container = document.createElement("div");
			container.id = EleID.DRAW_CONTAINER;
			document.body.insertAdjacentElement("afterend", container);
		}
	};

	const styleElementsCleanup = () => {
		const style = document.getElementById(EleID.STYLE);
		if (style && style.textContent !== "") {
			style.textContent = "";
		}
		const stylePaint = document.getElementById(EleID.STYLE_PAINT) as HTMLStyleElement | null;
		if (stylePaint && stylePaint.sheet) {
			while (stylePaint.sheet.cssRules.length) {
				stylePaint.sheet.deleteRule(0);
			}
		}
	};

	/**
	 * Returns a generator function to consume individual command objects and produce their desired effect.
	 * @param highlightTags Element tags which are rejected from highlighting OR allow flows of text nodes to leave.
	 * @param terms Terms being controlled, highlighted, and jumped to.
	 */
	const produceEffectOnCommandFn = function* (
		terms: MatchTerms, highlightTags: HighlightTags, controlsInfo: ControlsInfo, highlighter: Highlighter
	): ProduceEffectOnCommand {
		let selectModeFocus = false;
		let focusedIdx = 0;
		const focusReturnInfo: { element: HTMLElement | null, selectionRanges: Array<Range> | null } = {
			element: null,
			selectionRanges: null,
		};
		while (true) {
			const commandInfo: CommandInfo = yield;
			if (!commandInfo) {
				continue; // Requires an initial empty call before working (TODO solve this issue).
			}
			const getFocusedIdx = (idx: number) => Math.min(terms.length - 1, idx);
			focusedIdx = getFocusedIdx(focusedIdx);
			switch (commandInfo.type) {
			case CommandType.TOGGLE_BAR: {
				const bar = document.getElementById(EleID.BAR) as HTMLElement;
				bar.classList.toggle(EleClass.BAR_HIDDEN);
				break;
			} case CommandType.TOGGLE_SELECT: {
				selectModeFocus = !selectModeFocus;
				break;
			} case CommandType.REPLACE_TERMS: {
				termsSet(controlsInfo.termsOnHold);
				break;
			} case CommandType.STEP_GLOBAL: {
				if (focusReturnToDocument()) {
					break;
				}
				highlighter.current.focusNextTerm(highlightTags, commandInfo.reversed ?? false, true);
				break;
			} case CommandType.ADVANCE_GLOBAL: {
				focusReturnToDocument();
				highlighter.current.focusNextTerm(highlightTags, commandInfo.reversed ?? false, false,
					selectModeFocus ? terms[focusedIdx] : undefined);
				break;
			} case CommandType.FOCUS_TERM_INPUT: {
				const control = Toolbar.getControl(undefined, commandInfo.termIdx);
				const input = control ? control.querySelector("input") : null;
				if (!control || !input) {
					break;
				}
				const selection = getSelection() as Selection;
				const activeElementOriginal = document.activeElement as HTMLElement;
				const selectionRangesOriginal = Array(selection.rangeCount).fill(null).map((v, i) => selection.getRangeAt(i));
				input.focus();
				input.select();
				if (activeElementOriginal && activeElementOriginal.closest(`#${EleID.BAR}`)) {
					break; // Focus was already in bar, so focus return should not be updated.
				}
				focusReturnInfo.element = activeElementOriginal;
				focusReturnInfo.selectionRanges = selectionRangesOriginal;
				const bar = document.getElementById(EleID.BAR) as HTMLElement;
				const returnSelection = (event: FocusEvent) => {
					if (event.relatedTarget) {
						setTimeout(() => {
							if (!document.activeElement || !document.activeElement.closest(`#${EleID.BAR}`)) {
								bar.removeEventListener("focusout", returnSelection);
							}
						});
						return; // Focus is being moved, not lost.
					}
					if (document.activeElement && document.activeElement.closest(`#${EleID.BAR}`)) {
						return;
					}
					bar.removeEventListener("focusout", returnSelection);
					if (focusReturnInfo.element) {
						focusReturnInfo.element.focus({ preventScroll: true });
					}
					if (focusReturnInfo.selectionRanges) {
						selection.removeAllRanges();
						focusReturnInfo.selectionRanges.forEach(range => selection.addRange(range));
					}
				};
				bar.addEventListener("focusout", returnSelection);
				break;
			} case CommandType.SELECT_TERM: {
				const barTerms = document.getElementById(EleID.BAR_TERMS) as HTMLElement;
				barTerms.classList.remove(Toolbar.getControlPadClass(focusedIdx));
				focusedIdx = getFocusedIdx(commandInfo.termIdx ?? -1);
				barTerms.classList.add(Toolbar.getControlPadClass(focusedIdx));
				if (!selectModeFocus) {
					highlighter.current.focusNextTerm(highlightTags, !!commandInfo.reversed, false, terms[focusedIdx]);
				}
				break;
			}}
		}
	};

	/**
	 * Gets a set of highlight tags in all forms reasonably required.
	 * @param tagsLower An array of tag names in their lowercase form.
	 * @returns The corresponding set of tag names in all forms necessary.
	 */
	const getHighlightTagsSet = (tagsLower: Array<keyof HTMLElementTagNameMap>) =>
		new Set(tagsLower.flatMap(tagLower => [ tagLower, tagLower.toUpperCase() ]))
	;

	const onWindowMouseUp = () => {
		if (document.activeElement && document.activeElement.classList.contains(EleClass.CONTROL_REVEAL)) {
			(document.querySelector(`#${EleID.BAR} .${EleClass.WAS_FOCUSED}`) as HTMLElement | null)?.focus();
		}
	};

	return () => {
		// Can't remove controls because a script may be left behind from the last install, and start producing unhandled errors. FIXME
		//controlsRemove();
		const commands: BrowserCommands = [];
		const terms: MatchTerms = [];
		const hues: TermHues = [];
		const controlsInfo: ControlsInfo = { // Unless otherwise indicated, the values assigned here are arbitrary and to be overridden.
			pageModifyEnabled: true, // Currently has an effect.
			highlightsShown: false,
			barCollapsed: false,
			termsOnHold: [],
			barControlsShown: {
				toggleBarCollapsed: false,
				disableTabResearch: false,
				performSearch: false,
				toggleHighlights: false,
				appendTerm: false,
				replaceTerms: false,
			},
			barLook: {
				showEditIcon: false,
				showRevealIcon: false,
				fontSize: "",
				opacityControl: 0,
				opacityTerm: 0,
				borderRadius: "",
			},
			matchMode: {
				regex: false,
				case: false,
				stem: false,
				whole: false,
				diacritics: false,
			},
		};
		const highlightTags: HighlightTags = {
			reject: getHighlightTagsSet([ "meta", "style", "script", "noscript", "title", "textarea" ]),
			flow: getHighlightTagsSet([ "b", "i", "u", "strong", "em", "cite", "span", "mark", "wbr", "code", "data", "dfn", "ins",
				HIGHLIGHT_TAG as keyof HTMLElementTagNameMap ]),
			// break: any other class of element
		};
		const termCountCheck = (() => {
			const requestRefreshIndicators = requestCallFn(
				() => highlighter.current.insertScrollMarkers(terms, highlightTags, hues),
				() => highlighter.current.getRequestWaitDuration(HighlighterProcess.REFRESH_INDICATORS),
				() => highlighter.current.getRequestReschedulingDelayMax(HighlighterProcess.REFRESH_INDICATORS),
			);
			const requestRefreshTermControls = requestCallFn(
				() => terms.forEach(term => Toolbar.updateTermOccurringStatus(term, highlighter)),
				() => highlighter.current.getRequestWaitDuration(HighlighterProcess.REFRESH_TERM_CONTROLS),
				() => highlighter.current.getRequestReschedulingDelayMax(HighlighterProcess.REFRESH_TERM_CONTROLS),
			);
			return () => {
				requestRefreshIndicators.next();
				requestRefreshTermControls.next();
			};
		})();
		const highlighter: Highlighter = { current: new DummyEngine() };
		const produceEffectOnCommand = produceEffectOnCommandFn(terms, highlightTags, controlsInfo, highlighter);
		produceEffectOnCommand.next(); // Requires an initial empty call before working (TODO otherwise mitigate).
		const getDetails = (request: HighlightDetailsRequest) => ({
			terms: request.termsFromSelection ? getTermsFromSelection() : undefined,
			highlightsShown: request.highlightsShown ? controlsInfo.highlightsShown : undefined,
		});
		const messageHandleHighlight = (
			message: HighlightMessage,
			sender: chrome.runtime.MessageSender,
			sendResponse: (response: HighlightMessageResponse) => void,
		) => {
			styleElementsInsert();
			if (message.getDetails) {
				sendResponse(getDetails(message.getDetails));
			}
			if (message.setHighlighter !== undefined) {
				highlighter.current.endHighlighting();
				if (message.setHighlighter.engine === Engine.HIGHLIGHT && compatibility.highlight.highlightEngine) {
					highlighter.current = new DummyEngine();
				} else if (message.setHighlighter.engine === Engine.PAINT) {
					highlighter.current = new PaintEngine(terms, highlightTags, termCountCheck,
						message.setHighlighter.paintEngineMethod ?? PaintEngineMethod.PAINT);
				} else {
					highlighter.current = new ElementEngine(terms, highlightTags, termCountCheck);
				}
			}
			if (message.enablePageModify !== undefined && controlsInfo.pageModifyEnabled !== message.enablePageModify) {
				controlsInfo.pageModifyEnabled = message.enablePageModify;
				if (!controlsInfo.pageModifyEnabled) {
					highlighter.current.endHighlighting();
				}
			}
			if (message.extensionCommands) {
				commands.splice(0);
				message.extensionCommands.forEach(command => commands.push(command));
			}
			Object.entries(message.barControlsShown ?? {}).forEach(([ controlName, value ]: [ Toolbar.ControlButtonName, boolean ]) => {
				controlsInfo.barControlsShown[controlName] = value;
				Toolbar.controlVisibilityUpdate(controlName, controlsInfo, terms);
			});
			Object.entries(message.barLook ?? {}).forEach(([ key, value ]) => {
				controlsInfo.barLook[key] = value;
			});
			if (message.highlightMethod) {
				hues.splice(0);
				message.highlightMethod.hues.forEach(hue => hues.push(hue));
			}
			if (message.matchMode) {
				Object.assign(controlsInfo.matchMode, message.matchMode);
			}
			if (message.toggleHighlightsOn !== undefined) {
				controlsInfo.highlightsShown = message.toggleHighlightsOn;
			}
			if (message.toggleBarCollapsedOn !== undefined) {
				controlsInfo.barCollapsed = message.toggleBarCollapsedOn;
			}
			if (message.termsOnHold) {
				controlsInfo.termsOnHold = message.termsOnHold;
			}
			if (message.deactivate) {
				window.removeEventListener("mouseup", onWindowMouseUp);
				highlighter.current.endHighlighting();
				terms.splice(0);
				Toolbar.controlsRemove();
				styleElementsCleanup();
			}
			if (message.terms !== undefined &&
				(!itemsMatch(terms, message.terms, termEquals) || (!terms.length && !document.getElementById(EleID.BAR)))
			) {
				window.addEventListener("mouseup", onWindowMouseUp);
				refreshTermControlsAndStartHighlighting(
					terms,
					controlsInfo,
					highlighter,
					commands,
					highlightTags,
					hues,
					termCountCheck,
					produceEffectOnCommand,
					message.terms,
				);
			}
			(message.commands ?? []).forEach(command => {
				produceEffectOnCommand.next(command);
			});
			Toolbar.controlVisibilityUpdate("replaceTerms", controlsInfo, terms);
			const bar = document.getElementById(EleID.BAR);
			if (bar) {
				bar.classList.toggle(EleClass.HIGHLIGHTS_SHOWN, controlsInfo.highlightsShown);
				bar.classList.toggle(EleClass.COLLAPSED, controlsInfo.barCollapsed);
			}
		};
		(() => {
			const messageQueue: Array<{
				message: HighlightMessage,
				sender: chrome.runtime.MessageSender,
				sendResponse: (response: HighlightMessageResponse) => void,
			}> = [];
			const messageHandleHighlightUninitialized: typeof messageHandleHighlight = (message, sender, sendResponse) => {
				if (message.getDetails) {
					sendResponse(getDetails(message.getDetails));
					delete message.getDetails;
				}
				if (!Object.keys(message).length) {
					return;
				}
				messageQueue.unshift({ message, sender, sendResponse });
				if (messageQueue.length === 1) {
					messageSendBackground({
						initializationGet: true,
					}).then(message => {
						if (!message) {
							assert(false, "not initialized, so highlighting remains inactive", "no init response was received");
							return;
						}
						const initialize = () => {
							chrome.runtime.onMessage.removeListener(messageHandleHighlightUninitialized);
							chrome.runtime.onMessage.addListener(messageHandleHighlight);
							messageHandleHighlight(message, sender, sendResponse);
							messageQueue.forEach(messageInfo => {
								messageHandleHighlight(messageInfo.message, messageInfo.sender, messageInfo.sendResponse);
							});
						};
						if (document.body) {
							initialize();
						} else {
							const observer = new MutationObserver(() => {
								if (document.body) {
									observer.disconnect();
									initialize();
								}
							});
							observer.observe(document.documentElement, { childList: true });
						}
					});
				}
			};
			chrome.runtime.onMessage.addListener(messageHandleHighlightUninitialized);
		})();
		messageHandleHighlightGlobal = messageHandleHighlight;
	};
})()();<|MERGE_RESOLUTION|>--- conflicted
+++ resolved
@@ -4,31 +4,10 @@
 	flow: ReadonlySet<string>,
 }
 type TermHues = Array<number>
-<<<<<<< HEAD
-type ControlButtonName = keyof ConfigBarControlsShown
-type ControlButtonInfo = {
-	controlClasses?: Array<EleClass>
-	buttonClasses?: Array<EleClass>
-	path?: string
-	pathSecondary?: string
-	label?: string
-	containerId: EleID
-	onClick?: () => void
-	setUp?: (container: HTMLElement) => void
-}
-type ElementInfo = {
-	id: string
-	styleRuleIdx: number
-	isPaintable: boolean
-	flows: Array<HighlightFlow>
-}
-type TermSelectorStyles = Record<string, TermStyle>
-=======
 type TermSelectorStyles = Record<string, {
 	hue: number
 	cycle: number
 }>
->>>>>>> 726228f0
 type TermCountCheck = () => void
 type ProduceEffectOnCommand = Generator<undefined, never, CommandInfo>
 
@@ -570,7 +549,7 @@
 
 // eslint-disable-next-line @typescript-eslint/no-namespace
 namespace Toolbar {
-	export type ControlButtonName = keyof StorageSyncValues[StorageSync.BAR_CONTROLS_SHOWN]
+	export type ControlButtonName = keyof ConfigValues["barControlsShown"]
 	type ControlButtonInfo = {
 		controlClasses?: Array<EleClass>
 		buttonClasses?: Array<EleClass>
@@ -923,41 +902,6 @@
 		controlContent.textContent = term.phrase;
 	};
 
-<<<<<<< HEAD
-/**
- * Creates a menu structure containing clickable elements to individually toggle the matching options for a term.
- * @param term The term for which to create a menu.
- * @param matchMode The match mode object to use.
- * @param controlsInfo Details of controls being inserted.
- * @param onActivated A function, taking the identifier for a match option, to execute each time the option is activated.
- * @returns The resulting menu element.
- */
-const createTermOptionList = (
-	term: MatchTerm | undefined,
-	matchMode: MatchMode,
-	controlsInfo: ControlsInfo,
-	onActivated: (matchType: string, checked: boolean) => void,
-): { optionList: HTMLElement, controlReveal: HTMLButtonElement } => {
-	const optionList = document.createElement("span");
-	optionList.classList.add(EleClass.OPTION_LIST);
-	const options = (() => {
-		const options: Array<{ matchType: keyof MatchMode, title: string }> = [
-			{ matchType: "case", title: "Case Sensitive" },
-			{ matchType: "whole", title: "Whole Word" },
-			{ matchType: "stem", title: "Stem Word" },
-			{ matchType: "diacritics", title: "Diacritics Sensitive" },
-			{ matchType: "regex", title: "Regex Mode" },
-		];
-		return options.map(({ matchType, title }) => {
-			const { optionElement, toggle, makeFocusable } = createTermOption(matchMode, matchType, title, onActivated);
-			optionList.appendChild(optionElement);
-			return {
-				matchType,
-				title,
-				toggle,
-				makeFocusable,
-			};
-=======
 	/**
 	 * Removes a term control element.
 	 * @param idx The index of an existing control to remove.
@@ -991,7 +935,6 @@
 		checkbox.tabIndex = -1;
 		checkbox.addEventListener("click", () => {
 			onActivated(matchType, checkbox.checked);
->>>>>>> 726228f0
 		});
 		checkbox.addEventListener("keydown", event => {
 			if (event.key === " ") {
@@ -1047,7 +990,7 @@
 				{ matchType: "case", title: "Case Sensitive" },
 				{ matchType: "whole", title: "Whole Word" },
 				{ matchType: "stem", title: "Stem Word" },
-				{ matchType: "diacritics", title: "Diacritics" },
+				{ matchType: "diacritics", title: "Diacritics Sensitive" },
 				{ matchType: "regex", title: "Regex Mode" },
 			];
 			return options.map(({ matchType, title }) => {
