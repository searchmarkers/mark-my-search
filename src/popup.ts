const loadPopup = (() => {
	const panelsInfo: Array<PagePanelInfo> = [
		{
			className: "panel-general",
			name: {
				text: "Options",
			},
			sections: [
				{
					title: {
						text: "Settings",
					},
					interactions: [
						{
							className: "option",
							label: {
								text: "Highlight web searches",
							},
							checkbox: {
								onLoad: async setChecked => {
									const local = await getStorageLocal([ StorageLocal.ENABLED ]);
									setChecked(local.enabled);
								},
								onToggle: checked => {
									chrome.runtime.sendMessage({
										toggleResearchOn: checked,
									} as BackgroundMessage);
								},
							},
						},
						{
							className: "option",
							label: {
								text: "Follow links",
							},
							checkbox: {
								onLoad: async setChecked => {
									const local = await getStorageLocal([ StorageLocal.FOLLOW_LINKS ]);
									setChecked(local.followLinks);
								},
								onToggle: checked => {
									setStorageLocal({
										followLinks: checked
									} as StorageLocalValues);
								},
							},
						},
						{
							className: "option",
							label: {
								text: "Restore keywords in tabs",
							},
							checkbox: {
								onLoad: async setChecked => {
									const local = await getStorageLocal([ StorageLocal.PERSIST_RESEARCH_INSTANCES ]);
									setChecked(local.persistResearchInstances);
								},
								onToggle: checked => {
									setStorageLocal({
										persistResearchInstances: checked
									} as StorageLocalValues);
								},
							},
						},
						{
							className: "action",
							submitters: [
								{
									text: "Startpage",
									onClick: (messageText, formFields, onSuccess) => {
										chrome.tabs.create({ url: chrome.runtime.getURL("/pages/startpage.html") });
										onSuccess();
									},
								},
								{
									text: "More options",
									onClick: (messageText, formFields, onSuccess) => {
										chrome.runtime.openOptionsPage();
										onSuccess();
									},
								},
							],
						},
					],
				},
				{
					title: {
						text: "Current Tab Activation",
					},
					interactions: [
						{
							className: "option",
							label: {
								text: "Active",
							},
							checkbox: {
								onLoad: async setChecked => {
									const [ tab ] = await chrome.tabs.query({ active: true, lastFocusedWindow: true });
									const session = await getStorageSession([ StorageSession.RESEARCH_INSTANCES ]);
									setChecked(isTabResearchPage(session.researchInstances, tab.id as number));
								},
								onToggle: checked => {
									if (checked) {
										getStorageSession([ StorageSession.RESEARCH_INSTANCES ]).then(async session => {
											const local = await getStorageLocal([ StorageLocal.PERSIST_RESEARCH_INSTANCES ]);
											const [ tab ] = await chrome.tabs.query({ active: true, lastFocusedWindow: true });
											const researchInstance = session.researchInstances[tab.id as number];
<<<<<<< HEAD
											if (researchInstance && researchInstance.persistent) {
=======
											if (researchInstance && local.persistResearchInstances) {
>>>>>>> 58b71207
												researchInstance.enabled = true;
											}
											chrome.runtime.sendMessage({
												terms: (researchInstance && researchInstance.enabled) ? researchInstance.terms : [],
												makeUnique: true,
												toggleHighlightsOn: true,
											} as BackgroundMessage);
										});
									} else {
										chrome.runtime.sendMessage({
											disableTabResearch: true,
										} as BackgroundMessage);
									}
								}
							},
						},
						{
							className: "option",
							label: {
<<<<<<< HEAD
								text: "Restores keywords",
=======
								text: "Keywords stored",
>>>>>>> 58b71207
							},
							checkbox: {
								onLoad: async setChecked => {
									const [ tab ] = await chrome.tabs.query({ active: true, lastFocusedWindow: true });
									const session = await getStorageSession([ StorageSession.RESEARCH_INSTANCES ]);
<<<<<<< HEAD
									const researchInstance = session.researchInstances[tab.id as number];
									setChecked(researchInstance
										? researchInstance.persistent
										: (await getStorageLocal([ StorageLocal.PERSIST_RESEARCH_INSTANCES ])).persistResearchInstances
									);
=======
									setChecked(!!session.researchInstances[tab.id as number]);
>>>>>>> 58b71207
								},
								onToggle: checked => {
									getStorageSession([ StorageSession.RESEARCH_INSTANCES ]).then(async session => {
										const [ tab ] = await chrome.tabs.query({ active: true, lastFocusedWindow: true });
<<<<<<< HEAD
										const researchInstance = session.researchInstances[tab.id as number];
										if (researchInstance) {
											researchInstance.persistent = checked;
											setStorageSession(session);
										}
=======
										if (checked) {
											session.researchInstances[tab.id as number] = {
												enabled: false,
												autoOverwritable: false,
												highlightsShown: true,
												phrases: [],
												terms: [],
											};
										} else {
											delete session.researchInstances[tab.id as number];
											chrome.runtime.sendMessage({
												disableTabResearch: true,
											} as BackgroundMessage);
										}
										setStorageSession(session);
>>>>>>> 58b71207
									});
								},
							},
						},
					],
				},
				{
					title: {
						text: "Contributing",
					},
					interactions: [
						{
							className: "action",
							label: {
								text: "Report a problem",
							},
							submitters: [ {
								text: "Submit anonymously",
								onClick: (messageText, formFields, onSuccess, onError) => {
									sendProblemReport(messageText, formFields)
										.then(onSuccess)
										.catch(onError);
								},
								message: {
									rows: 2,
									placeholder: "Optional message",
								},
								alerts: {
									[PageAlertType.SUCCESS]: {
										text: "Success",
									},
									[PageAlertType.FAILURE]: {
										text: "Status {status}: {text}",
									},
									[PageAlertType.PENDING]: {
										text: "Pending, do not close popup",
									},
								},
							} ],
							note: {
								text: "Submits: version, url, keywords, message",
							},
						},
						{
							className: "link",
							anchor: {
								url: "https://github.com/searchmarkers/mark-my-search/issues/new",
								text: "File a bug report",
							},
						},
						{
							className: "link",
							anchor: {
								url: "https://github.com/searchmarkers/mark-my-search",
								text: "Get involved!",
							},
						},
					],
				},
			],
		},
		{
			className: "panel-sites_search_research",
			name: {
				text: "Highlight",
			},
			sections: [
				{
					title: {
						text: "Sites to Never Highlight",
					},
					interactions: [
						{
							className: "url",
							textbox: {
								className: "url-input",
								list: {
									getArray: () =>
										getStorageSync([ StorageSync.URL_FILTERS ]).then(sync => //
											sync.urlFilters.noPageModify.map(({ hostname, pathname }) => hostname + pathname) //
										)
									,
									setArray: array =>
										getStorageSync([ StorageSync.URL_FILTERS ]).then(sync => {
											sync.urlFilters.noPageModify = array.map(value => {
												const pathnameStart = value.includes("/") ? value.indexOf("/") : value.length;
												return {
													hostname: value.slice(0, pathnameStart),
													pathname: value.slice(pathnameStart),
												};
											});
											setStorageSync(sync);
										})
									,
								},
								placeholder: "example.com/optional-path",
								spellcheck: false,
							},
						},
					],
				},
				{
					title: {
						text: "Sites to Not Detect As Search Engines",
					},
					interactions: [
						{
							className: "url",
							textbox: {
								className: "url-input",
								list: {
									getArray: () =>
										getStorageSync([ StorageSync.URL_FILTERS ]).then(sync => //
											sync.urlFilters.nonSearch.map(({ hostname, pathname }) => hostname + pathname) //
										)
									,
									setArray: array =>
										getStorageSync([ StorageSync.URL_FILTERS ]).then(sync => {
											sync.urlFilters.nonSearch = array.map(value => {
												const pathnameStart = value.includes("/") ? value.indexOf("/") : value.length;
												return {
													hostname: value.slice(0, pathnameStart),
													pathname: value.slice(pathnameStart),
												};
											});
											setStorageSync(sync);
										})
									,
								},
								placeholder: "example.com/optional-path",
								spellcheck: false,
							},
						},
					],
				},
			],
		},
		{
			className: "panel-term_lists",
			name: {
				text: "Keyword Lists",
			},
			sections: [
				{
					title: {
						text: "Keyword Lists",
					},
					interactions: [
						{
							className: "TODOreplace",
							list: {
								getLength: () =>
									getStorageSync([ StorageSync.TERM_LISTS ]).then(sync =>
										sync.termLists.length
									)
								,
								pushEmpty: () =>
<<<<<<< HEAD
									getStorageSync([ StorageSync.URL_FILTERS ]).then(sync => {
=======
									getStorageSync([ StorageSync.TERM_LISTS ]).then(sync => {
>>>>>>> 58b71207
										sync.termLists.push({
											name: "",
											terms: [],
											urlFilter: [],
										});
										setStorageSync(sync);
									})
								,
								removeAt: index =>
<<<<<<< HEAD
									getStorageSync([ StorageSync.URL_FILTERS ]).then(sync => {
										delete sync.termLists[index];
=======
									getStorageSync([ StorageSync.TERM_LISTS ]).then(sync => {
										sync.termLists.splice(index, 1);
>>>>>>> 58b71207
										setStorageSync(sync);
									})
								,
							},
							label: {
								text: "",
								getText: index =>
									getStorageSync([ StorageSync.TERM_LISTS ]).then(sync =>
<<<<<<< HEAD
										sync.termLists[index].name
=======
										sync.termLists[index] ? sync.termLists[index].name : ""
>>>>>>> 58b71207
									)
								,
								setText: (text, index) =>
									getStorageSync([ StorageSync.TERM_LISTS ]).then(sync => {
										sync.termLists[index].name = text;
										setStorageSync(sync);
									})
								,
								textbox: {
									placeholder: "List Name",
								},
							},
							object: {
								className: "term",
								list: {
									getArray: index =>
										getStorageSync([ StorageSync.TERM_LISTS ]).then(sync =>
											sync.termLists[index].terms as unknown as Array<Record<string, unknown>>
										)
									,
									setArray: (array, index) =>
										getStorageSync([ StorageSync.TERM_LISTS ]).then(sync => {
<<<<<<< HEAD
											sync.termLists[index].terms = array as unknown as typeof sync["termLists"][number]["terms"];
											setStorageSync(sync);
										})
									,
=======
											console.log(sync.termLists[index].terms);
											sync.termLists[index].terms = array as unknown as typeof sync["termLists"][number]["terms"];
											console.log(array);
											setStorageSync(sync);
										})
									,
									getNew: text =>
										new MatchTerm(text) as unknown as Record<string, unknown>
									,
>>>>>>> 58b71207
								},
								name: {
									text: "",
									textbox: {
										placeholder: "keyword",
									},
								},
								columns: [
									{
										className: "TODOreplace",
										rows: [
											{
												className: "TODOreplace",
												key: "phrase",
												textbox: {
													className: "phrase-input",
													placeholder: "keyword",
													spellcheck: false,
													onLoad: async (setText, objectIndex, containerIndex) => {
														const sync = await getStorageSync([ StorageSync.TERM_LISTS ]);
<<<<<<< HEAD
														setText(sync.termLists[containerIndex].terms[objectIndex].phrase);
=======
														setText(sync.termLists[containerIndex].terms[objectIndex] ? sync.termLists[containerIndex].terms[objectIndex].phrase : "");
													},
													onChange: (text, objectIndex, containerIndex) => {
														getStorageSync([ StorageSync.TERM_LISTS ]).then(sync => {
															sync.termLists[containerIndex].terms[objectIndex].phrase = text;
															setStorageSync(sync);
														});
>>>>>>> 58b71207
													},
													onChange: (text, objectIndex, containerIndex) => {
														getStorageSync([ StorageSync.TERM_LISTS ]).then(sync => {
															sync.termLists[containerIndex].terms[objectIndex].phrase = text;
															setStorageSync(sync);
														});
													},
												},
											},
										],
									},
									{
										className: "matching",
										rows: [
											{
												className: "type",
												key: "matchMode.whole",
												label: {
													text: "Match Whole Words",
												},
<<<<<<< HEAD
=======
											},
										],
									},
									{
										className: "matching",
										rows: [
											{
												className: "type",
												key: "matchMode.whole",
												label: {
													text: "Match Whole Words",
												},
>>>>>>> 58b71207
												checkbox: {
													onLoad: async (setChecked, objectIndex, containerIndex) => {
														const sync = await getStorageSync([ StorageSync.TERM_LISTS ]);
														setChecked(sync.termLists[containerIndex].terms[objectIndex].matchMode.whole);
													},
													onToggle: (checked, objectIndex, containerIndex) => {
														getStorageSync([ StorageSync.TERM_LISTS ]).then(sync => {
															sync.termLists[containerIndex].terms[objectIndex].matchMode.whole = checked;
															setStorageSync(sync);
														});
													},
												},
											},
											{
												className: "type",
												key: "matchMode.stem",
												label: {
													text: "Match Stems",
												},
												checkbox: {
													onLoad: async (setChecked, objectIndex, containerIndex) => {
														const sync = await getStorageSync([ StorageSync.TERM_LISTS ]);
														setChecked(sync.termLists[containerIndex].terms[objectIndex].matchMode.stem);
													},
													onToggle: (checked, objectIndex, containerIndex) => {
														getStorageSync([ StorageSync.TERM_LISTS ]).then(sync => {
															sync.termLists[containerIndex].terms[objectIndex].matchMode.stem = checked;
															setStorageSync(sync);
														});
													},
												},
											},
											{
												className: "type",
												key: "matchMode.case",
												label: {
													text: "Match Case",
												},
												checkbox: {
													onLoad: async (setChecked, objectIndex, containerIndex) => {
														const sync = await getStorageSync([ StorageSync.TERM_LISTS ]);
														setChecked(sync.termLists[containerIndex].terms[objectIndex].matchMode.case);
													},
													onToggle: (checked, objectIndex, containerIndex) => {
														getStorageSync([ StorageSync.TERM_LISTS ]).then(sync => {
															sync.termLists[containerIndex].terms[objectIndex].matchMode.case = checked;
															setStorageSync(sync);
														});
													},
												},
											},
											{
												className: "type",
												key: "matchMode.diacritics",
												label: {
													text: "Match Diacritics",
												},
												checkbox: {
													onLoad: async (setChecked, objectIndex, containerIndex) => {
														const sync = await getStorageSync([ StorageSync.TERM_LISTS ]);
														setChecked(sync.termLists[containerIndex].terms[objectIndex].matchMode.diacritics);
													},
													onToggle: (checked, objectIndex, containerIndex) => {
														getStorageSync([ StorageSync.TERM_LISTS ]).then(sync => {
															sync.termLists[containerIndex].terms[objectIndex].matchMode.diacritics = checked;
															setStorageSync(sync);
														});
													},
												},
											},
											{
												className: "type",
												key: "matchMode.regex",
												label: {
													text: "Regular Expression",
												},
												checkbox: {
													onLoad: async (setChecked, objectIndex, containerIndex) => {
														const sync = await getStorageSync([ StorageSync.TERM_LISTS ]);
														setChecked(sync.termLists[containerIndex].terms[objectIndex].matchMode.regex);
													},
													onToggle: (checked, objectIndex, containerIndex) => {
														getStorageSync([ StorageSync.TERM_LISTS ]).then(sync => {
															sync.termLists[containerIndex].terms[objectIndex].matchMode.regex = checked;
															setStorageSync(sync);
														});
													},
												},
											},
										],
									},
								],
							},
							textbox: {
								className: "TODOreplace",
								list: {
									getArray: index =>
										getStorageSync([ StorageSync.TERM_LISTS ]).then(sync => //
											sync.termLists[index].urlFilter.map(({ hostname, pathname }) => hostname + pathname) //
										)
									,
									setArray: (array, index) =>
										getStorageSync([ StorageSync.TERM_LISTS ]).then(sync => {
											sync.termLists[index].urlFilter = array.map(value => {
												const pathnameStart = value.includes("/") ? value.indexOf("/") : value.length;
												return {
													hostname: value.slice(0, pathnameStart),
													pathname: value.slice(pathnameStart),
												};
											});
											setStorageSync(sync);
										})
									,
								},
								placeholder: "example.com/optional-path",
								spellcheck: false,
							},
<<<<<<< HEAD
=======
							submitters: [
								{
									text: "Highlight in current tab",
									onClick: async (messageText, formFields, onSuccess, onError, index) => {
										const [ tab ] = await chrome.tabs.query({ active: true, lastFocusedWindow: true });
										const sync = await getStorageSync([ StorageSync.TERM_LISTS ]);
										const session = await getStorageSession([ StorageSession.RESEARCH_INSTANCES ]);
										const researchInstance = session.researchInstances[tab.id as number];
										if (researchInstance && !researchInstance.enabled) {
											researchInstance.enabled = true;
											await setStorageSession(session);
										}
										chrome.runtime.sendMessage({
											terms: researchInstance ? researchInstance.terms.concat(sync.termLists[index].terms.filter(termFromList => !researchInstance.terms.find(term => term.phrase === termFromList.phrase))) : sync.termLists[index].terms,
											makeUnique: true,
											toggleHighlightsOn: true,
										} as BackgroundMessage);
										onSuccess();
									},
								},
							],
>>>>>>> 58b71207
						},
					],
				},
			],
		},
	];

	return () => {
		loadPage(panelsInfo, `
body
	{ width: 300px; height: 540px; user-select: none; }
		`, false);
		pageInsertWarning(
			document.querySelector(".container-panel .panel-sites_search_research") ?? document.body,
<<<<<<< HEAD
			"Experimental, please report any issues!",
		);
		pageInsertWarning(
			document.querySelector(".container-panel .panel-term_lists") ?? document.body,
			"This is a work in progress.",
=======
			"Experimental, look out for bugs!",
		);
		pageInsertWarning(
			document.querySelector(".container-panel .panel-sites_search_research") ?? document.body,
			"List entries are saved as you type them. This will be more clear in future.",
		);
		pageInsertWarning(
			document.querySelector(".container-panel .panel-term_lists") ?? document.body,
			"Keyword lists are highly experimental. Please report any issues.",
>>>>>>> 58b71207
		);
	};
})();

(() => {
	return () => {
		loadPopup();
	};
})()();<|MERGE_RESOLUTION|>--- conflicted
+++ resolved
@@ -105,11 +105,7 @@
 											const local = await getStorageLocal([ StorageLocal.PERSIST_RESEARCH_INSTANCES ]);
 											const [ tab ] = await chrome.tabs.query({ active: true, lastFocusedWindow: true });
 											const researchInstance = session.researchInstances[tab.id as number];
-<<<<<<< HEAD
-											if (researchInstance && researchInstance.persistent) {
-=======
 											if (researchInstance && local.persistResearchInstances) {
->>>>>>> 58b71207
 												researchInstance.enabled = true;
 											}
 											chrome.runtime.sendMessage({
@@ -129,36 +125,17 @@
 						{
 							className: "option",
 							label: {
-<<<<<<< HEAD
-								text: "Restores keywords",
-=======
 								text: "Keywords stored",
->>>>>>> 58b71207
 							},
 							checkbox: {
 								onLoad: async setChecked => {
 									const [ tab ] = await chrome.tabs.query({ active: true, lastFocusedWindow: true });
 									const session = await getStorageSession([ StorageSession.RESEARCH_INSTANCES ]);
-<<<<<<< HEAD
-									const researchInstance = session.researchInstances[tab.id as number];
-									setChecked(researchInstance
-										? researchInstance.persistent
-										: (await getStorageLocal([ StorageLocal.PERSIST_RESEARCH_INSTANCES ])).persistResearchInstances
-									);
-=======
 									setChecked(!!session.researchInstances[tab.id as number]);
->>>>>>> 58b71207
 								},
 								onToggle: checked => {
 									getStorageSession([ StorageSession.RESEARCH_INSTANCES ]).then(async session => {
 										const [ tab ] = await chrome.tabs.query({ active: true, lastFocusedWindow: true });
-<<<<<<< HEAD
-										const researchInstance = session.researchInstances[tab.id as number];
-										if (researchInstance) {
-											researchInstance.persistent = checked;
-											setStorageSession(session);
-										}
-=======
 										if (checked) {
 											session.researchInstances[tab.id as number] = {
 												enabled: false,
@@ -174,7 +151,6 @@
 											} as BackgroundMessage);
 										}
 										setStorageSession(session);
->>>>>>> 58b71207
 									});
 								},
 							},
@@ -332,11 +308,7 @@
 									)
 								,
 								pushEmpty: () =>
-<<<<<<< HEAD
-									getStorageSync([ StorageSync.URL_FILTERS ]).then(sync => {
-=======
 									getStorageSync([ StorageSync.TERM_LISTS ]).then(sync => {
->>>>>>> 58b71207
 										sync.termLists.push({
 											name: "",
 											terms: [],
@@ -346,13 +318,8 @@
 									})
 								,
 								removeAt: index =>
-<<<<<<< HEAD
-									getStorageSync([ StorageSync.URL_FILTERS ]).then(sync => {
-										delete sync.termLists[index];
-=======
 									getStorageSync([ StorageSync.TERM_LISTS ]).then(sync => {
 										sync.termLists.splice(index, 1);
->>>>>>> 58b71207
 										setStorageSync(sync);
 									})
 								,
@@ -361,11 +328,7 @@
 								text: "",
 								getText: index =>
 									getStorageSync([ StorageSync.TERM_LISTS ]).then(sync =>
-<<<<<<< HEAD
-										sync.termLists[index].name
-=======
 										sync.termLists[index] ? sync.termLists[index].name : ""
->>>>>>> 58b71207
 									)
 								,
 								setText: (text, index) =>
@@ -388,12 +351,6 @@
 									,
 									setArray: (array, index) =>
 										getStorageSync([ StorageSync.TERM_LISTS ]).then(sync => {
-<<<<<<< HEAD
-											sync.termLists[index].terms = array as unknown as typeof sync["termLists"][number]["terms"];
-											setStorageSync(sync);
-										})
-									,
-=======
 											console.log(sync.termLists[index].terms);
 											sync.termLists[index].terms = array as unknown as typeof sync["termLists"][number]["terms"];
 											console.log(array);
@@ -403,7 +360,6 @@
 									getNew: text =>
 										new MatchTerm(text) as unknown as Record<string, unknown>
 									,
->>>>>>> 58b71207
 								},
 								name: {
 									text: "",
@@ -424,17 +380,7 @@
 													spellcheck: false,
 													onLoad: async (setText, objectIndex, containerIndex) => {
 														const sync = await getStorageSync([ StorageSync.TERM_LISTS ]);
-<<<<<<< HEAD
-														setText(sync.termLists[containerIndex].terms[objectIndex].phrase);
-=======
 														setText(sync.termLists[containerIndex].terms[objectIndex] ? sync.termLists[containerIndex].terms[objectIndex].phrase : "");
-													},
-													onChange: (text, objectIndex, containerIndex) => {
-														getStorageSync([ StorageSync.TERM_LISTS ]).then(sync => {
-															sync.termLists[containerIndex].terms[objectIndex].phrase = text;
-															setStorageSync(sync);
-														});
->>>>>>> 58b71207
 													},
 													onChange: (text, objectIndex, containerIndex) => {
 														getStorageSync([ StorageSync.TERM_LISTS ]).then(sync => {
@@ -455,21 +401,6 @@
 												label: {
 													text: "Match Whole Words",
 												},
-<<<<<<< HEAD
-=======
-											},
-										],
-									},
-									{
-										className: "matching",
-										rows: [
-											{
-												className: "type",
-												key: "matchMode.whole",
-												label: {
-													text: "Match Whole Words",
-												},
->>>>>>> 58b71207
 												checkbox: {
 													onLoad: async (setChecked, objectIndex, containerIndex) => {
 														const sync = await getStorageSync([ StorageSync.TERM_LISTS ]);
@@ -587,8 +518,6 @@
 								placeholder: "example.com/optional-path",
 								spellcheck: false,
 							},
-<<<<<<< HEAD
-=======
 							submitters: [
 								{
 									text: "Highlight in current tab",
@@ -610,7 +539,6 @@
 									},
 								},
 							],
->>>>>>> 58b71207
 						},
 					],
 				},
@@ -625,13 +553,6 @@
 		`, false);
 		pageInsertWarning(
 			document.querySelector(".container-panel .panel-sites_search_research") ?? document.body,
-<<<<<<< HEAD
-			"Experimental, please report any issues!",
-		);
-		pageInsertWarning(
-			document.querySelector(".container-panel .panel-term_lists") ?? document.body,
-			"This is a work in progress.",
-=======
 			"Experimental, look out for bugs!",
 		);
 		pageInsertWarning(
@@ -641,7 +562,6 @@
 		pageInsertWarning(
 			document.querySelector(".container-panel .panel-term_lists") ?? document.body,
 			"Keyword lists are highly experimental. Please report any issues.",
->>>>>>> 58b71207
 		);
 	};
 })();
