enum ScriptInclude { // Include scripts, which perform no action but provide utilities such as functions, classes, and enums.
	STORAGE = "/dist/include/storage.js",
	STEMMING = "/dist/include/pattern-stem.js",
	DIACRITICS = "/dist/include/pattern-diacritic.js",
	COMMON = "/dist/include/shared.js",
}

enum Script { // Handler scripts.
	BACKGROUND = "/dist/background.js",
	CONTENT = "/dist/content.js",
	POPUP = "/dist/pages/popup-build.js",
	OPTIONS = "/dist/pages/options.js",
}

if (/*isBrowserChromium()*/ !this.browser) {
	// Firefox accepts a list of event page scripts, whereas Chromium only accepts service workers.
	this["importScripts"](
		ScriptInclude.STORAGE,
		ScriptInclude.STEMMING,
		ScriptInclude.DIACRITICS,
		ScriptInclude.COMMON,
	);
}

chrome.tabs.executeScript = useChromeAPI() ? chrome.tabs.executeScript : browser.tabs.executeScript;
chrome.tabs.query = useChromeAPI() ? chrome.tabs.query : browser.tabs.query as typeof chrome.tabs.query;
chrome.tabs.sendMessage = useChromeAPI()
	? chrome.tabs.sendMessage
	: browser.tabs.sendMessage as typeof chrome.tabs.sendMessage;
chrome.tabs.get = useChromeAPI() ? chrome.tabs.get : browser.tabs.get as typeof chrome.tabs.get;
chrome.search["search"] = useChromeAPI()
	? (options: { query: string, tabId: number }) =>
		chrome.search["query"]({ text: options.query, tabId: options.tabId }, () => undefined)
	: browser.search.search;
chrome.commands.getAll = useChromeAPI() ? chrome.commands.getAll : browser.commands.getAll;

/**
 * Creates an object storing highlighting information about a tab, for application to pages within that tab.
 * @param args Arguments for building the initial research instance. Variables in storage may also be used.
 * @returns The resulting research instance.
 */
const createResearchInstance = async (args: {
	url?: { stoplist: Array<string>, url: string, engine?: Engine }
	terms?: MatchTerms
}): Promise<ResearchInstance> => {
	const sync = await storageGet("sync", [
		StorageSync.SHOW_HIGHLIGHTS,
		StorageSync.BAR_COLLAPSE,
	]);
	if (args.url) {
		const phraseGroups = args.url.engine ? [] : (await getSearchQuery(args.url.url)).split("\"");
		const termsRaw = args.url.engine
			? args.url.engine.extract(args.url.url ?? "")
			: phraseGroups.flatMap(phraseGroups.length % 2
				? ((phraseGroup, i) => i % 2 ? phraseGroup : phraseGroup.split(" ").filter(phrase => !!phrase))
				: phraseGroup => phraseGroup.split(" "));
		return {
			terms: Array.from(new Set(termsRaw))
				.filter(phrase => args.url ? !args.url.stoplist.includes(phrase) : false)
				.map(phrase => new MatchTerm(phrase)),
			highlightsShown: sync.showHighlights.default,
			barCollapsed: sync.barCollapse.fromSearch,
			enabled: true,
		};
	}
	args.terms ??= [];
	return {
		terms: args.terms,
		highlightsShown: sync.showHighlights.default,
		barCollapsed: false,
		enabled: true,
	};
};

/**
 * Gets the query string of a potential search.
 * @param url A URL to be tested.
 * @returns The URL segment determined to be the search query, or the empty string if none is found.
 */
const getSearchQuery = async (url: string): Promise<string> =>
	storageGet("sync", [ StorageSync.AUTO_FIND_OPTIONS ]).then(sync =>
		new URL(url).searchParams.get(
			sync.autoFindOptions.searchParams.find(param => new URL(url).searchParams.has(param)) ?? ""
		) ?? ""
	).catch(() => {
		log("search query extraction fail", "", { url });
		return "";
	})
;

/**
 * Gets heuristically whether or not a URL specifies a search on an arbitrary search engine.
 * @param engines An array of objects representing search engine URLs and how to extract contained search queries.
 * @param url A URL to be tested.
 * @returns An object containing a flag for whether or not the URL specifies a search,
 * and the first object which matched the URL (if any).
 */
const isTabSearchPage = async (engines: Engines, url: string): Promise<{ isSearch: boolean, engine?: Engine }> => {
	if (await getSearchQuery(url)) {
		return { isSearch: true };
	} else {
		const engine = Object.values(engines).find(thisEngine => thisEngine.match(url));
		return { isSearch: !!engine, engine };
	}
};

/**
 * Determines whether the user has permitted pages with the given URL to be deeply modified during highlighting,
 * which is powerful but may be destructive.
 * @param urlString The valid URL string corresponding to a page to be potentially highlighted.
 * @param urlFilters URL filter preferences.
 * @returns `true` if the corresponding page may be modified, `false` otherwise.
 */
const isUrlPageModifyAllowed = (urlString: string, urlFilters: StorageSyncValues[StorageSync.URL_FILTERS]) => {
	try {
		return !isUrlFilteredIn(new URL(urlString), urlFilters.noPageModify);
	} catch {
		return true;
	}
};

/**
 * Determines whether a URL is filtered in by a given URL filter.
 * @param url A URL object.
 * @param urlFilter A URL filter array, the component strings of which may contain wildcards.
 * @returns `true` if the URL is filtered in, `false` otherwise.
 */
const isUrlFilteredIn = (() => {
	const sanitize = (urlComponent: string) =>
		sanitizeForRegex(urlComponent).replace("\\*", ".*")
	;

	return (url: URL, urlFilter: URLFilter): boolean =>
		!!urlFilter.find(({ hostname, pathname }) =>
			(new RegExp(sanitize(hostname) + "\\b")).test(url.hostname)
			&& (pathname === "" || pathname === "/" || (new RegExp("\\b" + sanitize(pathname.slice(1)))).test(url.pathname.slice(1)))
		)
	;
})();

/**
 * Determines whether the user has permitted pages with the given URL to treated as a search page,
 * from which keywords may be collected.
 * @param urlString The valid URL string corresponding to a page to be potentially auto-highlighted.
 * @param urlFilters An object of details about URL filtering.
 * @returns `true` if the corresponding page may be treated as a search page, `false` otherwise.
 */
const isUrlSearchHighlightAllowed = (urlString: string, urlFilters: StorageSyncValues[StorageSync.URL_FILTERS]) =>
	!isUrlFilteredIn(new URL(urlString), urlFilters.nonSearch)
;

/**
 * Determines whether the highlight-showing should be toggled on, off, or left unchanged.
 * @param highlightsShown Whether or not highlights are shown currently.
 * @param overrideHighlightsShown Whether or not to force highlights to be shown,
 * or not change highlight-showing if `undefined`
 * @returns `true` to toggle on, `false` to toggle off, `undefined` to not change.
 */
const determineToggleHighlightsOn = (highlightsShown: boolean, overrideHighlightsShown?: boolean) =>
	overrideHighlightsShown === undefined
		? undefined
		: highlightsShown || overrideHighlightsShown
;

/**
 * Caches objects, representing search engine URLs and how to extract their search queries, to session storage.
 * These objects are generated from information such as dynamic bookmarks stored by the user,
 * and caching is triggered on information update.
 */
const manageEnginesCacheOnBookmarkUpdate = (() => {
	/**
	 * Updates an array of user search engines with respect to a particular engine ID, based on a potentially dynamic URL.
	 * @param engines An array of user search engines.
	 * @param id The unique ID of a potential or existing engine.
	 * @param urlDynamicString The string of a URL which may be dynamic (contains `%s` as in a dynamic bookmark).
	 */
	const updateEngine = (engines: Engines, id: string, urlDynamicString: string) => {
		if (!urlDynamicString) {
			return;
		}
		if (!urlDynamicString.includes("%s")) {
			delete engines[id];
			return;
		}
		const engine = new Engine({ urlDynamicString });
		if (Object.values(engines).find(thisEngine => thisEngine.equals(engine))) {
			return;
		}
		engines[id] = engine;
	};

	/**
	 * Uses a function accepting a single bookmark tree node to modify user search engines in storage.
	 * Accepts all such nodes under a root node.
	 * @param engines An array of user search engine objects.
	 * @param setEngine A function to modify user search engines in storage based on a bookmark tree node.
	 * @param node A root node under which to accept descendant nodes (inclusive).
	 */
	const setEngines = (engines: Engines, setEngine: (node: browser.bookmarks.BookmarkTreeNode) => void,
		node: browser.bookmarks.BookmarkTreeNode) => {
		if (node.type === "bookmark") {
			setEngine(node);
		}
		(node.children ?? []).forEach(child => setEngines(engines, setEngine, child));
	};

	return () => {
		if (useChromeAPI() || !chrome.bookmarks) {
			return;
		}
		browser.bookmarks.getTree().then(async nodes => {
			const session = await storageGet("session", [ StorageSession.ENGINES ]);
			nodes.forEach(node =>
				setEngines(session.engines, node => {
					if (node.url) {
						updateEngine(session.engines, node.id, node.url);
					}
				}, node)
			);
			storageSet("session", session);
		});

		browser.bookmarks.onRemoved.addListener(async (id, removeInfo) => {
			const session = await storageGet("session", [ StorageSession.ENGINES ]);
			setEngines(session.engines, node => {
				delete session.engines[node.id];
			}, removeInfo.node);
			storageSet("session", session);
		});

		browser.bookmarks.onCreated.addListener(async (id, createInfo) => {
			if (createInfo.url) {
				const session = await storageGet("session", [ StorageSession.ENGINES ]);
				updateEngine(session.engines, id, createInfo.url);
				storageSet("session", session);
			}
		});

		browser.bookmarks.onChanged.addListener(async (id, changeInfo) => {
			if (changeInfo.url) {
				const session = await storageGet("session", [ StorageSession.ENGINES ]);
				updateEngine(session.engines, id, changeInfo.url);
				storageSet("session", session);
			}
		});
	};
})();

/**
 * Updates the action icon to reflect the extension's enabled/disabled status.
 * @param enabled If specified, overrides the extension's enabled/disabled status.
 */
const updateActionIcon = (enabled?: boolean) =>
	enabled === undefined
		? storageGet("local", [ StorageLocal.ENABLED ]).then(local => updateActionIcon(local.enabled))
		: chrome.browserAction.setIcon({ path: useChromeAPI()
			? enabled ? "/icons/dist/mms-32.png" : "/icons/dist/mms-off-32.png" // Chromium lacks SVG support for the icon.
			: enabled ? "/icons/mms.svg" : "/icons/mms-off.svg"
		})
;

(() => {
	/**
	 * Registers items to selectively appear in context menus, if not present, to serve as shortcuts for managing the extension.
	 */
	const createContextMenuItems = () => {
		if (useChromeAPI() && chrome.contextMenus.onClicked["hasListeners"]()) {
			return;
		}
		chrome.contextMenus.removeAll();
		chrome.contextMenus.create({
			title: "&Highlight Selection",
			id: "activate-research-tab",
			contexts: [ "selection", "page" ],
		});
		chrome.contextMenus.onClicked.addListener((info, tab) => {
			if (tab && tab.id !== undefined) {
				log("research activation request", "context menu item activated", { tabId: tab.id });
				activateResearchInTab(tab.id);
			} else {
				assert(false, "research activation [from context menu] no request", "", { tab });
			}
		});
	};

	/**
	 * Prepares non-volatile extension components on install.
	 */
	const setUp = () => {
		if (useChromeAPI()) {
			// TODO instruct user how to assign the appropriate shortcuts
		}
	};

	/**
	 * Prepares volatile extension components in a new browser session.
	 */
	const initialize = () => {
		chrome.runtime.setUninstallURL("https://searchmarkers.github.io/pages/sendoff/");
		manageEnginesCacheOnBookmarkUpdate();
		createContextMenuItems();
		storageInitialize();
		updateActionIcon();
	};

	const startOnInstall = (isExtensionInstall: boolean, allowOnboarding = true) => {
		if (isExtensionInstall) {
			setUp();
			if (allowOnboarding) {
				chrome.tabs.create({ url: chrome.runtime.getURL("/pages/startpage.html") });
			}
		}
		optionsRepair();
		initialize();
	};

	chrome.runtime.onInstalled.addListener(details =>
		startOnInstall(details.reason === chrome.runtime.OnInstalledReason.INSTALL)
	);

	chrome.runtime.onStartup.addListener(initialize);

	createContextMenuItems(); // Ensures context menu items will be recreated on enabling the extension (after disablement).
	storageGet("session", [ StorageSession.RESEARCH_INSTANCES ]).then(session => { // TODO better workaround?
		if (session.researchInstances === undefined) {
			assert(false, "storage reinitialize", "storage read returned `undefined` when testing on wake");
			storageInitialize();
		}
	});
})();

(() => {
	/**
	 * Compares an updated tab with its associated storage in order to identify necessary storage and highlighting changes,
	 * then carries out these changes.
	 * @param urlString The current URL of the tab, used to infer desired highlighting.
	 * @param tabId The ID of a tab to check and interact with.
	 */
	const pageModifyRemote = async (urlString: string, tabId: number) => {
		const logMetadata = { timeStart: Date.now(), tabId, url: urlString };
		log("tab-communicate fulfillment start", "", logMetadata);
		const sync = await storageGet("sync", [
			StorageSync.AUTO_FIND_OPTIONS,
			StorageSync.SHOW_HIGHLIGHTS,
			StorageSync.BAR_COLLAPSE,
			StorageSync.BAR_CONTROLS_SHOWN,
			StorageSync.BAR_LOOK,
			StorageSync.HIGHLIGHT_METHOD,
			StorageSync.MATCH_MODE_DEFAULTS,
			StorageSync.URL_FILTERS,
			StorageSync.TERM_LISTS,
		]);
		const local = await storageGet("local", [ StorageLocal.ENABLED ]);
		const session = await storageGet("session", [
			StorageSession.RESEARCH_INSTANCES,
			StorageSession.ENGINES,
		]);
		const searchDetails: { isSearch: boolean, engine?: Engine } = local.enabled
			? await isTabSearchPage(session.engines, urlString)
			: { isSearch: false };
		searchDetails.isSearch = searchDetails.isSearch && isUrlSearchHighlightAllowed(urlString, sync.urlFilters);
		const termsFromLists = sync.termLists.filter(termList => isUrlFilteredIn(new URL(urlString), termList.urlFilter))
			.flatMap(termList => termList.terms);
		const getTermsAdditionalDistinct = (terms: MatchTerms, termsExtra: MatchTerms) =>
			termsExtra.filter(termExtra => !terms.find(term => term.phrase === termExtra.phrase));
		const isResearchPage = isTabResearchPage(session.researchInstances, tabId);
		const overrideHighlightsShown = (searchDetails.isSearch && sync.showHighlights.overrideSearchPages)
			|| (isResearchPage && sync.showHighlights.overrideResearchPages);
		// If tab contains a search AND has no research or none: create research based on search (incl. term lists).
		if (searchDetails.isSearch) {
			const researchInstance = await createResearchInstance({ url: {
				stoplist: sync.autoFindOptions.stoplist,
				url: urlString,
				engine: searchDetails.engine,
			} });
			// Apply terms from term lists.
			researchInstance.terms = termsFromLists.concat(getTermsAdditionalDistinct(termsFromLists, researchInstance.terms));
			if (isResearchPage) {
				await executeScriptsInTabUnsafe(tabId).then(() =>
					messageSendHighlight(tabId, {
						termsOnHold: researchInstance.terms,
					})
				);
			} else {
				session.researchInstances[tabId] = researchInstance;
				log("tab-communicate research enable (not storing yet)", "search detected in tab", logMetadata);
			}
		}
		let highlightActivation: Promise<void> = (async () => undefined)();
		// If tab *now* has research OR has applicable term lists: activate highlighting in tab.
		if (isTabResearchPage(session.researchInstances, tabId) || termsFromLists.length) {
			const highlightActivationReason = termsFromLists.length
				? isTabResearchPage(session.researchInstances, tabId)
					? "tab is a research page which term lists apply to"
					: "tab is a page which terms lists apply to"
				: "tab is a research page";
			log("tab-communicate highlight activation request", highlightActivationReason, logMetadata);
			const researchInstance = session.researchInstances[tabId] ?? await createResearchInstance({});
			researchInstance.terms = researchInstance.enabled
				? researchInstance.terms.concat(getTermsAdditionalDistinct(researchInstance.terms, termsFromLists))
				: termsFromLists;
			researchInstance.enabled = true;
			if (!isTabResearchPage(session.researchInstances, tabId)) {
				researchInstance.barCollapsed = sync.barCollapse.fromTermListAuto;
			}
			highlightActivation = activateHighlightingInTab(tabId, {
				terms: researchInstance.terms,
				termsOnHold: searchDetails.isSearch ? undefined : [],
				toggleHighlightsOn: determineToggleHighlightsOn(researchInstance.highlightsShown, overrideHighlightsShown),
				toggleBarCollapsedOn: researchInstance.barCollapsed,
				barControlsShown: sync.barControlsShown,
				barLook: sync.barLook,
				highlightMethod: sync.highlightMethod,
				matchMode: sync.matchModeDefaults,
				useClassicHighlighting: sync.highlightMethod.paintReplaceByClassic,
				enablePageModify: isUrlPageModifyAllowed(urlString, sync.urlFilters),
			});
			session.researchInstances[tabId] = researchInstance;
		}
		storageSet("session", { researchInstances: session.researchInstances } as StorageSessionValues);
		await highlightActivation;
		log("tab-communicate fulfillment finish", "", logMetadata);
	};

	chrome.tabs.onCreated.addListener(async tab => {
		const local = await storageGet("local", [ StorageLocal.FOLLOW_LINKS ]);
		let openerTabId: number | undefined = tab.openerTabId;
		if (!local.followLinks || tab.id === undefined || /\b\w+:(\/\/)?newtab\//.test(tab.pendingUrl ?? tab.url ?? "")) {
			return;
		}
		if (openerTabId === undefined) {
			if (!useChromeAPI()) { // Must check `openerTabId` manually for Chromium, which may not define it on creation.
				return;
			}
			openerTabId = (await chrome.tabs.get(tab.id)).openerTabId;
			if (openerTabId === undefined) {
				return;
			}
		}
		log("tab-communicate obligation check", "tab created", { tabId: tab.id });
		const session = await storageGet("session", [ StorageSession.RESEARCH_INSTANCES ]);
		if (isTabResearchPage(session.researchInstances, openerTabId)) {
			session.researchInstances[tab.id] = { ...session.researchInstances[openerTabId] };
			storageSet("session", session);
			pageModifyRemote(tab.url ?? "", tab.id); // New tabs may fail to trigger web navigation, due to loading from cache.
		}
	});

	chrome.tabs.onUpdated.addListener((tabId, changeInfo) => {
		if (changeInfo.url) {
			pageModifyRemote(changeInfo.url, tabId);
		}
	});

	chrome.tabs.onRemoved.addListener(async tabId => {
		const session = await storageGet("session", [ StorageSession.RESEARCH_INSTANCES ]);
		if (session.researchInstances[tabId]) {
			delete session.researchInstances[tabId];
			storageSet("session", session);
		}
	});

	if (useChromeAPI()) {
		// Chromium emits no `tabs` event for tab reload
		chrome.webNavigation.onCommitted.addListener(details => {
			if (details.url !== "" && details.transitionType === "reload") {
				pageModifyRemote(details.url, details.tabId);
			}
		});
	}
})();

/**
 * Activates highlighting within a tab.
 * @param targetTabId The ID of a tab to highlight within.
 * @param highlightMessageToReceive A message to be received by the tab's highlighting script.
 * This script will first be injected if not already present.
 */
const activateHighlightingInTab3 = async (targetTabId: number, highlightMessageToReceive?: HighlightMessage) => {
	const logMetadata = { tabId: targetTabId };
	log("pilot function injection start", "", logMetadata);
	await chrome.scripting.executeScript({
		func: (flagLoaded: string, tabId: number, highlightMessage: HighlightMessage,
			windowObjects: Record<string, Record<string, unknown>>) => {
			Object.entries(windowObjects).forEach(([ key, options ]) => {
				window[key] = options;
			});
			messageSendBackground({
				executeInTabNoPilot: !window[flagLoaded],
				tabId,
				highlightMessage,
			});
		},
		args: [ WindowVariable.SCRIPTS_LOADED, targetTabId, Object.assign(
			{ extensionCommands: await chrome.commands.getAll() },
			highlightMessageToReceive,
		), { [WindowVariable.CONFIG_HARD]: {
			paintUseExperimental: (await storageGet("sync", [ StorageSync.HIGHLIGHT_METHOD ])).highlightMethod.paintUseExperimental,
		} } ],
		target: { tabId: targetTabId },
	}).then(value => {
		log("pilot function injection finish", "", logMetadata);
		return value;
	}).catch(() => {
		log("pilot function injection fail", "injection not permitted in this tab", logMetadata);
	});
};
const activateHighlightingInTab = async (targetTabId: number, highlightMessageToReceive?: HighlightMessage) => {
	highlightMessageToReceive = Object.assign(
		{ extensionCommands: await chrome.commands.getAll() } as HighlightMessage,
		highlightMessageToReceive,
	);
	const logMetadata = { tabId: targetTabId };
	log("script injection [highlighting activation] start", "", logMetadata);
	await executeScriptsInTab(targetTabId).then(value => {
		log("script injection [highlighting activation] finish", "", logMetadata);
		chrome.tabs.sendMessage(targetTabId, highlightMessageToReceive);
		return value;
	}).catch(() => {
		log(
			"script injection [highlighting activation] fail",
			"injection not permitted in this tab (perhaps scripts were already injected), sending message regardless",
			logMetadata,
		);
		chrome.tabs.sendMessage(targetTabId, highlightMessageToReceive);
	});
};

/**
 * Attempts to retrieve terms extracted from the current user selection, in a given tab.
 * @param tabId The ID of a tab from which to take selected terms.
 * @param retriesRemaining The number of retries (after attempting to inject scripts) permitted, if any.
 * @returns The terms extracted if successful, `undefined` otherwise.
 */
const getTermsSelectedInTab = async (tabId: number, retriesRemaining = 0): Promise<MatchTerms | undefined> => {
	log("selection terms retrieval start", "");
	return messageSendHighlight(tabId, { getDetails: { termsFromSelection: true } }).then(response => {
		log("selection terms retrieval finish", "", { tabId, phrases: (response.terms ?? []).map(term => term.phrase) });
		return response.terms ?? [];
	}).catch(async () => {
		log("selection terms retrieval fail", "selection terms not received in response, perhaps no script is injected", { tabId });
		if (!assert(retriesRemaining !== 0, "selection terms retrieval cancel", "no retries remain")) {
			return undefined;
		}
		await executeScriptsInTabUnsafe(tabId);
		return getTermsSelectedInTab(tabId, retriesRemaining - 1);
	});
};

/**
 * Activates highlighting within a tab using the current user selection, storing appropriate highlighting information.
 * @param tabId The ID of a tab to be linked and within which to highlight.
 */
const activateResearchInTab = async (tabId: number) => {
	log("research activation start", "", { tabId });
	const local = await storageGet("local", [ StorageLocal.PERSIST_RESEARCH_INSTANCES ]);
	const session = await storageGet("session", [ StorageSession.RESEARCH_INSTANCES ]);
	const termsSelected = await getTermsSelectedInTab(tabId, 1);
	if (termsSelected === undefined) {
		log("research activation fail", "terms were not received in response, perhaps no script is injected");
		return;
	}
	const researchInstance = session.researchInstances[tabId] && local.persistResearchInstances && !termsSelected.length
		? session.researchInstances[tabId]
		: await createResearchInstance({ terms: termsSelected });
	researchInstance.enabled = true;
	session.researchInstances[tabId] = researchInstance;
	storageSet("session", session);
	await messageHandleBackground({
		terms: researchInstance.terms,
		makeUnique: true,
		makeUniqueNoCreate: true,
		toggleHighlightsOn: true,
		highlightCommand: { type: CommandType.FOCUS_TERM_INPUT },
	} as BackgroundMessage, tabId);
	log("research activation finish", "", { tabId });
};

/**
 * Disables the highlighting information about a tab.
 * @param tabId The ID of a tab to be disconnected.
 */
const disableResearchInstanceInTab = async (tabId: number) => {
	const session = await storageGet("session", [ StorageSession.RESEARCH_INSTANCES ]);
	const researchInstance = session.researchInstances[tabId];
	if (researchInstance) {
		researchInstance.enabled = false;
		storageSet("session", session);
	}
};

/**
 * Removes highlighting within a tab, disabling the associated highlighting information.
 * @param tabId The ID of a tab to be forgotten and within which to deactivate highlighting.
 */
const deactivateResearchInTab = (tabId: number) => {
	disableResearchInstanceInTab(tabId);
	messageSendHighlight(tabId, { deactivate: true });
};

/**
 * Toggles highlighting visibility within a tab.
 * @param tabId The ID of a tab to change the highlighting visibility of.
 * @param toggleHighlightsOn If specified, indicates target visibility. If unspecified, inverse of current visibility is used.
 */
const toggleHighlightsInTab = async (tabId: number, toggleHighlightsOn?: boolean) => {
	const sync = await storageGet("sync", [ StorageSync.BAR_CONTROLS_SHOWN ]);
	const session = await storageGet("session", [ StorageSession.RESEARCH_INSTANCES ]);
	if (isTabResearchPage(session.researchInstances, tabId)) {
		const researchInstance = session.researchInstances[tabId];
		researchInstance.highlightsShown = toggleHighlightsOn
			?? !await messageSendHighlight(tabId, { getDetails: { highlightsShown: true } }).then(response =>
				response.highlightsShown
			).catch(() =>
				researchInstance.highlightsShown
			);
		messageSendHighlight(tabId, {
			toggleHighlightsOn: researchInstance.highlightsShown,
			barControlsShown: sync.barControlsShown,
		});
		storageSet("session", { researchInstances: session.researchInstances } as StorageSessionValues);
	}
};

// TODO update documentation, check that each use is appropriate (unsafe since there is no pilot)
/**
 * Injects a highlighting script, composed of the highlighting code preceded by its dependencies, into a tab.
 * @param tabId The ID of a tab to execute the script in.
 */
<<<<<<< HEAD
const executeScriptsInTab3 = async (tabId: number) => {
=======
const executeScriptsInTabUnsafe = async (tabId: number) => {
>>>>>>> de2667d9
	const logMetadata = { tabId };
	log("script injection start", "", logMetadata);
	await chrome.scripting.executeScript({
		func: (tabId: number, windowObjects: Record<string, Record<string, unknown>>) => {
			Object.entries(windowObjects).forEach(([ key, options ]) => {
				window[key] = options;
			});
		},
		args: [ tabId, { [WindowVariable.CONFIG_HARD]: {
			paintUseExperimental: (await storageGet("sync", [ StorageSync.HIGHLIGHT_METHOD ])).highlightMethod.paintUseExperimental,
		} } ],
		target: { tabId },
	});
	await chrome.scripting.executeScript({
		files: [
			ScriptInclude.STEMMING,
			ScriptInclude.DIACRITICS,
			ScriptInclude.COMMON,
			Script.CONTENT,
		],
		target: { tabId },
	}).then(value => {
		log("script injection finish (silent failure possible)", "", logMetadata);
		return value;
	}).catch(() => {
		log("script injection fail", "injection not permitted in this tab", logMetadata);
	});
};

const executeScriptsInTab = async (tabId: number) => {
	const logMetadata = { tabId };
	log("script injection start", "", logMetadata);
	await (async () => {
		const executions = [
			ScriptInclude.STEMMING,
			ScriptInclude.DIACRITICS,
			ScriptInclude.COMMON,
			Script.CONTENT,
		].map(file => chrome.tabs.executeScript(tabId, { file }));
		while (executions.length) {
			await executions.pop();
		}
		log("script injection finish", "", logMetadata);
	})().catch(() => {
		log("script injection fail", "injection not permitted in this tab", logMetadata);
	});
};

chrome.commands.onCommand.addListener(async commandString => {
	if (commandString === "open-popup") {
		(chrome.browserAction["openPopup"] ?? (() => undefined))();
	}
	const [ tab ] = await chrome.tabs.query({ active: true, lastFocusedWindow: true });
	const tabId = tab.id as number; // `tab.id` always defined for this case.
	const commandInfo = parseCommand(commandString);
	switch (commandInfo.type) {
	case CommandType.OPEN_POPUP: {
		return;
	} case CommandType.OPEN_OPTIONS: {
		chrome.runtime.openOptionsPage();
		return;
	} case CommandType.TOGGLE_ENABLED: {
		storageGet("local", [ StorageLocal.ENABLED ]).then(local => {
			storageSet("local", { enabled: !local.enabled } as StorageLocalValues);
			updateActionIcon(!local.enabled);
		});
		return;
	} case CommandType.TOGGLE_IN_TAB: {
		const session = await storageGet("session", [ StorageSession.RESEARCH_INSTANCES ]);
		if (isTabResearchPage(session.researchInstances, tabId)) {
			deactivateResearchInTab(tabId);
		} else {
			activateResearchInTab(tabId);
		}
		return;
	} case CommandType.TOGGLE_HIGHLIGHTS: {
		toggleHighlightsInTab(tabId);
		return;
	} case CommandType.TOGGLE_BAR: {
		const session = await storageGet("session", [ StorageSession.RESEARCH_INSTANCES ]);
		const researchInstance = session.researchInstances[tabId];
		if (!researchInstance) {
			return;
		}
		researchInstance.barCollapsed = !researchInstance.barCollapsed;
		messageSendHighlight(tabId, {
			toggleBarCollapsedOn: researchInstance.barCollapsed,
		});
		storageSet("session", session);
		return;
	}}
	messageSendHighlight(tabId, { command: commandInfo });
});

/**
 * Decodes a message involving backend extension management.
 * @param message A message intended for the background script.
 * @param senderTabId The ID of a tab assumed to be the message sender.
 */
const messageHandleBackground = async (message: BackgroundMessage, senderTabId: number) => {
	if (message.highlightMessage !== undefined) {
		if (message.executeInTabNoPilot) {
			await executeScriptsInTabUnsafe(message.tabId as number);
		}
		// FIXME generates errors even when wrapped in try...catch
		messageSendHighlight(message.tabId as number, message.highlightMessage);
	} else if (message.toggleResearchOn !== undefined) {
		storageSet("local", { enabled: message.toggleResearchOn } as StorageLocalValues);
		updateActionIcon(message.toggleResearchOn);
	} else if (message.toggleHighlightsOn !== undefined && !message.makeUnique) {
		toggleHighlightsInTab(senderTabId, message.toggleHighlightsOn);
	} else if (message.toggleBarCollapsedOn !== undefined) {
		const session = await storageGet("session");
		if (!isTabResearchPage(session.researchInstances, senderTabId)) {
			return;
		}
		session.researchInstances[senderTabId].barCollapsed = message.toggleBarCollapsedOn;
		storageSet("session", session);
	} else if (message.disableTabResearch) {
		deactivateResearchInTab(senderTabId);
	} else if (message.performSearch) {
		const session = await storageGet("session", [ StorageSession.RESEARCH_INSTANCES ]);
		(chrome.search["search"] as typeof browser.search.search)({
			query: session.researchInstances[senderTabId].terms.map(term => term.phrase).join(" "),
			tabId: senderTabId,
		});
	} else {
		const session = await storageGet("session", [ StorageSession.RESEARCH_INSTANCES ]);
		if ((message.makeUnique && !message.makeUniqueNoCreate) || !isTabResearchPage(session.researchInstances, senderTabId)) {
			const researchInstance = await createResearchInstance({ terms: message.terms });
			session.researchInstances[senderTabId] = researchInstance;
		}
		if (message.makeUnique) {
			const researchInstance = session.researchInstances[senderTabId]; // From previous `if` statement.
			const sync = await storageGet("sync", [
				StorageSync.BAR_CONTROLS_SHOWN,
				StorageSync.BAR_LOOK,
				StorageSync.HIGHLIGHT_METHOD,
				StorageSync.MATCH_MODE_DEFAULTS,
				StorageSync.URL_FILTERS,
			]);
			researchInstance.highlightsShown = message.toggleHighlightsOn ?? researchInstance.highlightsShown;
			storageSet("session", session);
			await activateHighlightingInTab(senderTabId, {
				terms: researchInstance.terms,
				toggleHighlightsOn: determineToggleHighlightsOn(researchInstance.highlightsShown, false),
				toggleBarCollapsedOn: researchInstance.barCollapsed,
				barControlsShown: sync.barControlsShown,
				barLook: sync.barLook,
				highlightMethod: sync.highlightMethod,
				matchMode: sync.matchModeDefaults,
				useClassicHighlighting: sync.highlightMethod.paintReplaceByClassic,
				enablePageModify: isUrlPageModifyAllowed((await chrome.tabs.get(senderTabId)).url ?? "", sync.urlFilters),
				command: message.highlightCommand,
			});
		} else if (message.terms !== undefined) {
			const researchInstance = session.researchInstances[senderTabId];
			researchInstance.terms = message.terms;
			researchInstance.highlightsShown = message.toggleHighlightsOn ?? researchInstance.highlightsShown;
			storageSet("session", session);
			const highlightMessage: HighlightMessage = { terms: message.terms };
			highlightMessage.termUpdate = message.termChanged;
			highlightMessage.termToUpdateIdx = message.termChangedIdx;
			messageSendHighlight(senderTabId, highlightMessage);
		} else {
			storageSet("session", session);
		}
	}
};

chrome.runtime.onMessage.addListener((message: BackgroundMessage, sender, sendResponse) => {
	if (sender.tab && sender.tab.id !== undefined) {
		messageHandleBackground(message, sender.tab.id);
	} else {
		chrome.tabs.query({ active: true, lastFocusedWindow: true }).then(([ tab ]) =>
			messageHandleBackground(message, tab.id as number)
		);
	}
	sendResponse(); // Mitigates manifest V3 bug which otherwise logs an error message.
});

chrome.browserAction.onClicked.addListener(() =>
	chrome.permissions.request({ permissions: [ "bookmarks" ] })
);

chrome.permissions.onAdded.addListener(permissions =>
	permissions && permissions.permissions && permissions.permissions.includes("bookmarks")
		? manageEnginesCacheOnBookmarkUpdate() : undefined
);<|MERGE_RESOLUTION|>--- conflicted
+++ resolved
@@ -476,6 +476,7 @@
  * @param highlightMessageToReceive A message to be received by the tab's highlighting script.
  * This script will first be injected if not already present.
  */
+// eslint-disable-next-line @typescript-eslint/no-unused-vars
 const activateHighlightingInTab3 = async (targetTabId: number, highlightMessageToReceive?: HighlightMessage) => {
 	const logMetadata = { tabId: targetTabId };
 	log("pilot function injection start", "", logMetadata);
@@ -512,7 +513,7 @@
 	);
 	const logMetadata = { tabId: targetTabId };
 	log("script injection [highlighting activation] start", "", logMetadata);
-	await executeScriptsInTab(targetTabId).then(value => {
+	await executeScriptsInTabUnsafe(targetTabId).then(value => {
 		log("script injection [highlighting activation] finish", "", logMetadata);
 		chrome.tabs.sendMessage(targetTabId, highlightMessageToReceive);
 		return value;
@@ -627,11 +628,8 @@
  * Injects a highlighting script, composed of the highlighting code preceded by its dependencies, into a tab.
  * @param tabId The ID of a tab to execute the script in.
  */
-<<<<<<< HEAD
-const executeScriptsInTab3 = async (tabId: number) => {
-=======
-const executeScriptsInTabUnsafe = async (tabId: number) => {
->>>>>>> de2667d9
+// eslint-disable-next-line @typescript-eslint/no-unused-vars
+const executeScriptsInTabUnsafe3 = async (tabId: number) => {
 	const logMetadata = { tabId };
 	log("script injection start", "", logMetadata);
 	await chrome.scripting.executeScript({
@@ -661,16 +659,18 @@
 	});
 };
 
-const executeScriptsInTab = async (tabId: number) => {
+const executeScriptsInTabUnsafe = async (tabId: number) => {
 	const logMetadata = { tabId };
 	log("script injection start", "", logMetadata);
 	await (async () => {
-		const executions = [
+		const executions = [ chrome.tabs.executeScript(tabId, {
+			code: `window["${WindowVariable.CONFIG_HARD}"] = { paintUseExperimental: ${!!(await storageGet("sync", [ StorageSync.HIGHLIGHT_METHOD ])).highlightMethod.paintUseExperimental} }`,
+		}) ].concat([
 			ScriptInclude.STEMMING,
 			ScriptInclude.DIACRITICS,
 			ScriptInclude.COMMON,
 			Script.CONTENT,
-		].map(file => chrome.tabs.executeScript(tabId, { file }));
+		].map(file => chrome.tabs.executeScript(tabId, { file })));
 		while (executions.length) {
 			await executions.pop();
 		}
