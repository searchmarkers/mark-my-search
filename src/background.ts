<<<<<<< HEAD
enum ScriptLib { // Library scripts, which perform no action but provide utilities including types, enums, and functions.
	STORAGE = "/dist/manage-storage.js",
	STEMMING = "/dist/stem-pattern-find.js",
	DIACRITICS = "/dist/diacritic-pattern.js",
	//DRAW_HIGHLIGHTS = "/dist/draw-highlights.js",
	COMMON = "/dist/shared-content.js",
=======
enum ScriptInclude { // Include scripts, which perform no action but provide utilities such as functions, classes, and enums.
	STORAGE = "/dist/include/storage.js",
	STEMMING = "/dist/include/pattern-stem.js",
	DIACRITICS = "/dist/include/pattern-diacritic.js",
	COMMON = "/dist/include/shared.js",
>>>>>>> 5482afbb
}

enum Script { // Handler scripts.
	BACKGROUND = "/dist/background.js",
	CONTENT = "/dist/content.js",
	POPUP = "/dist/pages/popup-build.js",
	OPTIONS = "/dist/pages/options.js",
}

if (/*isBrowserChromium()*/ !this.browser) {
	// Firefox accepts a list of event page scripts, whereas Chromium only accepts service workers.
	this["importScripts"](
		ScriptInclude.STORAGE,
		ScriptInclude.STEMMING,
		ScriptInclude.DIACRITICS,
		ScriptInclude.COMMON,
	);
}

chrome.scripting = useChromeAPI() ? chrome.scripting : browser["scripting"];
chrome.tabs.query = useChromeAPI() ? chrome.tabs.query : browser.tabs.query as typeof chrome.tabs.query;
chrome.tabs.sendMessage = useChromeAPI()
	? chrome.tabs.sendMessage
	: browser.tabs.sendMessage as typeof chrome.tabs.sendMessage;
chrome.tabs.get = useChromeAPI() ? chrome.tabs.get : browser.tabs.get as typeof chrome.tabs.get;
chrome.search["search"] = useChromeAPI()
	? (options: { query: string, tabId: number }) =>
		chrome.search["query"]({ text: options.query, tabId: options.tabId }, () => undefined)
	: browser.search.search;
chrome.commands.getAll = useChromeAPI() ? chrome.commands.getAll : browser.commands.getAll;

/**
 * Creates an object storing highlighting information about a tab, for application to pages within that tab.
 * @param args Arguments for building the initial research instance. Variables in storage may also be used.
 * @returns The resulting research instance.
 */
const createResearchInstance = async (args: {
	url?: { stoplist: Array<string>, url: string, engine?: Engine }
	terms?: MatchTerms
}): Promise<ResearchInstance> => {
	const sync = await storageGet("sync", [
		StorageSync.SHOW_HIGHLIGHTS,
		StorageSync.BAR_COLLAPSE,
	]);
	if (args.url) {
		const phraseGroups = args.url.engine ? [] : (await getSearchQuery(args.url.url)).split("\"");
		const termsRaw = args.url.engine
			? args.url.engine.extract(args.url.url ?? "")
			: phraseGroups.flatMap(phraseGroups.length % 2
				? ((phraseGroup, i) => i % 2 ? phraseGroup : phraseGroup.split(" ").filter(phrase => !!phrase))
				: phraseGroup => phraseGroup.split(" "));
		return {
			terms: Array.from(new Set(termsRaw))
				.filter(phrase => args.url ? !args.url.stoplist.includes(phrase) : false)
				.map(phrase => new MatchTerm(phrase)),
			highlightsShown: sync.showHighlights.default,
			barCollapsed: sync.barCollapse.fromSearch,
			enabled: true,
		};
	}
	args.terms ??= [];
	return {
		terms: args.terms,
		highlightsShown: sync.showHighlights.default,
		barCollapsed: false,
		enabled: true,
	};
};

/**
 * Gets the query string of a potential search.
 * @param url A URL to be tested.
 * @returns The URL segment determined to be the search query, or the empty string if none is found.
 */
const getSearchQuery = async (url: string): Promise<string> =>
	storageGet("sync", [ StorageSync.AUTO_FIND_OPTIONS ]).then(sync =>
		new URL(url).searchParams.get(
			sync.autoFindOptions.searchParams.find(param => new URL(url).searchParams.has(param)) ?? ""
		) ?? ""
	).catch(() => {
		log("search query extraction fail", "", { url });
		return "";
	})
;

/**
 * Gets heuristically whether or not a URL specifies a search on an arbitrary search engine.
 * @param engines An array of objects representing search engine URLs and how to extract contained search queries.
 * @param url A URL to be tested.
 * @returns An object containing a flag for whether or not the URL specifies a search,
 * and the first object which matched the URL (if any).
 */
const isTabSearchPage = async (engines: Engines, url: string): Promise<{ isSearch: boolean, engine?: Engine }> => {
	if (await getSearchQuery(url)) {
		return { isSearch: true };
	} else {
		const engine = Object.values(engines).find(thisEngine => thisEngine.match(url));
		return { isSearch: !!engine, engine };
	}
};

/**
 * Determines whether the user has permitted pages with the given URL to be deeply modified during highlighting,
 * which is powerful but may be destructive.
 * @param urlString The valid URL string corresponding to a page to be potentially highlighted.
 * @param urlFilters URL filter preferences.
 * @returns `true` if the corresponding page may be modified, `false` otherwise.
 */
const isUrlPageModifyAllowed = (urlString: string, urlFilters: StorageSyncValues[StorageSync.URL_FILTERS]) => {
	try {
		return !isUrlFilteredIn(new URL(urlString), urlFilters.noPageModify);
	} catch {
		return true;
	}
};

/**
 * Determines whether a URL is filtered in by a given URL filter.
 * @param url A URL object.
 * @param urlFilter A URL filter array, the component strings of which may contain wildcards.
 * @returns `true` if the URL is filtered in, `false` otherwise.
 */
const isUrlFilteredIn = (() => {
	const sanitize = (urlComponent: string) =>
		sanitizeForRegex(urlComponent).replace("\\*", ".*")
	;

	return (url: URL, urlFilter: URLFilter): boolean =>
		!!urlFilter.find(({ hostname, pathname }) =>
			(new RegExp(sanitize(hostname) + "\\b")).test(url.hostname)
			&& (pathname === "" || pathname === "/" || (new RegExp("\\b" + sanitize(pathname.slice(1)))).test(url.pathname.slice(1)))
		)
	;
})();

/**
 * Determines whether the user has permitted pages with the given URL to treated as a search page,
 * from which keywords may be collected.
 * @param urlString The valid URL string corresponding to a page to be potentially auto-highlighted.
 * @param urlFilters An object of details about URL filtering.
 * @returns `true` if the corresponding page may be treated as a search page, `false` otherwise.
 */
const isUrlSearchHighlightAllowed = (urlString: string, urlFilters: StorageSyncValues[StorageSync.URL_FILTERS]) =>
	!isUrlFilteredIn(new URL(urlString), urlFilters.nonSearch)
;

/**
 * Determines whether the highlight-showing should be toggled on, off, or left unchanged.
 * @param highlightsShown Whether or not highlights are shown currently.
 * @param overrideHighlightsShown Whether or not to force highlights to be shown,
 * or not change highlight-showing if `undefined`
 * @returns `true` to toggle on, `false` to toggle off, `undefined` to not change.
 */
const determineToggleHighlightsOn = (highlightsShown: boolean, overrideHighlightsShown?: boolean) =>
	overrideHighlightsShown === undefined
		? undefined
		: highlightsShown || overrideHighlightsShown
;

/**
 * Caches objects, representing search engine URLs and how to extract their search queries, to session storage.
 * These objects are generated from information such as dynamic bookmarks stored by the user,
 * and caching is triggered on information update.
 */
const manageEnginesCacheOnBookmarkUpdate = (() => {
	/**
	 * Updates an array of user search engines with respect to a particular engine ID, based on a potentially dynamic URL.
	 * @param engines An array of user search engines.
	 * @param id The unique ID of a potential or existing engine.
	 * @param urlDynamicString The string of a URL which may be dynamic (contains `%s` as in a dynamic bookmark).
	 */
	const updateEngine = (engines: Engines, id: string, urlDynamicString: string) => {
		if (!urlDynamicString) {
			return;
		}
		if (!urlDynamicString.includes("%s")) {
			delete engines[id];
			return;
		}
		const engine = new Engine({ urlDynamicString });
		if (Object.values(engines).find(thisEngine => thisEngine.equals(engine))) {
			return;
		}
		engines[id] = engine;
	};

	/**
	 * Uses a function accepting a single bookmark tree node to modify user search engines in storage.
	 * Accepts all such nodes under a root node.
	 * @param engines An array of user search engine objects.
	 * @param setEngine A function to modify user search engines in storage based on a bookmark tree node.
	 * @param node A root node under which to accept descendant nodes (inclusive).
	 */
	const setEngines = (engines: Engines, setEngine: (node: browser.bookmarks.BookmarkTreeNode) => void,
		node: browser.bookmarks.BookmarkTreeNode) => {
		if (node.type === "bookmark") {
			setEngine(node);
		}
		(node.children ?? []).forEach(child => setEngines(engines, setEngine, child));
	};

	return () => {
		if (useChromeAPI() || !chrome.bookmarks) {
			return;
		}
		browser.bookmarks.getTree().then(async nodes => {
			const session = await storageGet("session", [ StorageSession.ENGINES ]);
			nodes.forEach(node =>
				setEngines(session.engines, node => {
					if (node.url) {
						updateEngine(session.engines, node.id, node.url);
					}
				}, node)
			);
			storageSet("session", session);
		});

		browser.bookmarks.onRemoved.addListener(async (id, removeInfo) => {
			const session = await storageGet("session", [ StorageSession.ENGINES ]);
			setEngines(session.engines, node => {
				delete session.engines[node.id];
			}, removeInfo.node);
			storageSet("session", session);
		});

		browser.bookmarks.onCreated.addListener(async (id, createInfo) => {
			if (createInfo.url) {
				const session = await storageGet("session", [ StorageSession.ENGINES ]);
				updateEngine(session.engines, id, createInfo.url);
				storageSet("session", session);
			}
		});

		browser.bookmarks.onChanged.addListener(async (id, changeInfo) => {
			if (changeInfo.url) {
				const session = await storageGet("session", [ StorageSession.ENGINES ]);
				updateEngine(session.engines, id, changeInfo.url);
				storageSet("session", session);
			}
		});
	};
})();

/**
 * Updates the action icon to reflect the extension's enabled/disabled status.
 * @param enabled If specified, overrides the extension's enabled/disabled status.
 */
const updateActionIcon = (enabled?: boolean) =>
	enabled === undefined
		? storageGet("local", [ StorageLocal.ENABLED ]).then(local => updateActionIcon(local.enabled))
		: chrome.action.setIcon({ path: useChromeAPI()
			? enabled ? "/icons/dist/mms-32.png" : "/icons/dist/mms-off-32.png" // Chromium lacks SVG support for the icon.
			: enabled ? "/icons/mms.svg" : "/icons/mms-off.svg"
		})
;

(() => {
	/**
	 * Registers items to selectively appear in context menus, if not present, to serve as shortcuts for managing the extension.
	 */
	const createContextMenuItems = () => {
		if (useChromeAPI() && chrome.contextMenus.onClicked["hasListeners"]()) {
			return;
		}
		chrome.contextMenus.removeAll();
		chrome.contextMenus.create({
			title: "&Highlight Selection",
			id: "activate-research-tab",
			contexts: [ "selection", "page" ],
		});
		chrome.contextMenus.onClicked.addListener((info, tab) => {
			if (tab && tab.id !== undefined) {
				log("research activation request", "context menu item activated", { tabId: tab.id });
				activateResearchInTab(tab.id);
			} else {
				assert(false, "research activation [from context menu] no request", "", { tab });
			}
		});
	};

	/**
	 * Prepares non-volatile extension components on install.
	 */
	const setUp = () => {
		if (useChromeAPI()) {
			// TODO instruct user how to assign the appropriate shortcuts
		}
	};

	/**
	 * Prepares volatile extension components in a new browser session.
	 */
	const initialize = () => {
		chrome.runtime.setUninstallURL("https://searchmarkers.github.io/pages/sendoff/");
		manageEnginesCacheOnBookmarkUpdate();
		createContextMenuItems();
		storageInitialize();
		updateActionIcon();
	};

	const startOnInstall = (isExtensionInstall: boolean, allowOnboarding = true) => {
		if (isExtensionInstall) {
			setUp();
			if (allowOnboarding) {
				chrome.tabs.create({ url: chrome.runtime.getURL("/pages/startpage.html") });
			}
		}
		optionsRepair();
		initialize();
	};

	chrome.runtime.onInstalled.addListener(details =>
		startOnInstall(details.reason === chrome.runtime.OnInstalledReason.INSTALL)
	);

	chrome.runtime.onStartup.addListener(initialize);

	createContextMenuItems(); // Ensures context menu items will be recreated on enabling the extension (after disablement).
	storageGet("session", [ StorageSession.RESEARCH_INSTANCES ]).then(session => { // TODO better workaround?
		if (session.researchInstances === undefined) {
			assert(false, "storage reinitialize", "storage read returned `undefined` when testing on wake");
			storageInitialize();
		}
	});
})();

(() => {
	/**
	 * Compares an updated tab with its associated storage in order to identify necessary storage and highlighting changes,
	 * then carries out these changes.
	 * @param urlString The current URL of the tab, used to infer desired highlighting.
	 * @param tabId The ID of a tab to check and interact with.
	 */
	const pageModifyRemote = async (urlString: string, tabId: number) => {
		const logMetadata = { timeStart: Date.now(), tabId, url: urlString };
		log("tab-communicate fulfillment start", "", logMetadata);
		const sync = await storageGet("sync", [
			StorageSync.AUTO_FIND_OPTIONS,
			StorageSync.SHOW_HIGHLIGHTS,
			StorageSync.BAR_COLLAPSE,
			StorageSync.BAR_CONTROLS_SHOWN,
			StorageSync.BAR_LOOK,
			StorageSync.HIGHLIGHT_METHOD,
			StorageSync.MATCH_MODE_DEFAULTS,
			StorageSync.URL_FILTERS,
			StorageSync.TERM_LISTS,
		]);
		const local = await storageGet("local", [ StorageLocal.ENABLED ]);
		const session = await storageGet("session", [
			StorageSession.RESEARCH_INSTANCES,
			StorageSession.ENGINES,
		]);
		const searchDetails: { isSearch: boolean, engine?: Engine } = local.enabled
			? await isTabSearchPage(session.engines, urlString)
			: { isSearch: false };
		searchDetails.isSearch = searchDetails.isSearch && isUrlSearchHighlightAllowed(urlString, sync.urlFilters);
		const termsFromLists = sync.termLists.filter(termList => isUrlFilteredIn(new URL(urlString), termList.urlFilter))
			.flatMap(termList => termList.terms);
		const getTermsAdditionalDistinct = (terms: MatchTerms, termsExtra: MatchTerms) =>
			termsExtra.filter(termExtra => !terms.find(term => term.phrase === termExtra.phrase));
		const isResearchPage = isTabResearchPage(session.researchInstances, tabId);
		const overrideHighlightsShown = (searchDetails.isSearch && sync.showHighlights.overrideSearchPages)
			|| (isResearchPage && sync.showHighlights.overrideResearchPages);
		// If tab contains a search AND has no research or none: create research based on search (incl. term lists).
		if (searchDetails.isSearch) {
			const researchInstance = await createResearchInstance({ url: {
				stoplist: sync.autoFindOptions.stoplist,
				url: urlString,
				engine: searchDetails.engine,
			} });
			// Apply terms from term lists.
			researchInstance.terms = termsFromLists.concat(getTermsAdditionalDistinct(termsFromLists, researchInstance.terms));
			if (isResearchPage) {
				await executeScriptsInTabUnsafe(tabId).then(() =>
					messageSendHighlight(tabId, {
						termsOnHold: researchInstance.terms,
					})
				);
			} else {
				session.researchInstances[tabId] = researchInstance;
				log("tab-communicate research enable (not storing yet)", "search detected in tab", logMetadata);
			}
		}
		let highlightActivation: Promise<void> = (async () => undefined)();
		// If tab *now* has research OR has applicable term lists: activate highlighting in tab.
		if (isTabResearchPage(session.researchInstances, tabId) || termsFromLists.length) {
			const highlightActivationReason = termsFromLists.length
				? isTabResearchPage(session.researchInstances, tabId)
					? "tab is a research page which term lists apply to"
					: "tab is a page which terms lists apply to"
				: "tab is a research page";
			log("tab-communicate highlight activation request", highlightActivationReason, logMetadata);
			const researchInstance = session.researchInstances[tabId] ?? await createResearchInstance({});
			researchInstance.terms = researchInstance.enabled
				? researchInstance.terms.concat(getTermsAdditionalDistinct(researchInstance.terms, termsFromLists))
				: termsFromLists;
			researchInstance.enabled = true;
			if (!isTabResearchPage(session.researchInstances, tabId)) {
				researchInstance.barCollapsed = sync.barCollapse.fromTermListAuto;
			}
			highlightActivation = activateHighlightingInTab(tabId, {
				terms: researchInstance.terms,
				termsOnHold: searchDetails.isSearch ? undefined : [],
				toggleHighlightsOn: determineToggleHighlightsOn(researchInstance.highlightsShown, overrideHighlightsShown),
				toggleBarCollapsedOn: researchInstance.barCollapsed,
				barControlsShown: sync.barControlsShown,
				barLook: sync.barLook,
				highlightMethod: sync.highlightMethod,
				matchMode: sync.matchModeDefaults,
				useClassicHighlighting: sync.highlightMethod.classicReplacesPaint,
				enablePageModify: isUrlPageModifyAllowed(urlString, sync.urlFilters),
			});
			session.researchInstances[tabId] = researchInstance;
		}
		storageSet("session", { researchInstances: session.researchInstances } as StorageSessionValues);
		await highlightActivation;
		log("tab-communicate fulfillment finish", "", logMetadata);
	};

	chrome.tabs.onCreated.addListener(async tab => {
		const local = await storageGet("local", [ StorageLocal.FOLLOW_LINKS ]);
		let openerTabId: number | undefined = tab.openerTabId;
		if (!local.followLinks || tab.id === undefined || /\b\w+:(\/\/)?newtab\//.test(tab.pendingUrl ?? tab.url ?? "")) {
			return;
		}
		if (openerTabId === undefined) {
			if (!useChromeAPI()) { // Must check `openerTabId` manually for Chromium, which may not define it on creation.
				return;
			}
			openerTabId = (await chrome.tabs.get(tab.id)).openerTabId;
			if (openerTabId === undefined) {
				return;
			}
		}
		log("tab-communicate obligation check", "tab created", { tabId: tab.id });
		const session = await storageGet("session", [ StorageSession.RESEARCH_INSTANCES ]);
		if (isTabResearchPage(session.researchInstances, openerTabId)) {
			session.researchInstances[tab.id] = { ...session.researchInstances[openerTabId] };
			storageSet("session", session);
			pageModifyRemote(tab.url ?? "", tab.id); // New tabs may fail to trigger web navigation, due to loading from cache.
		}
	});

	chrome.tabs.onUpdated.addListener((tabId, changeInfo) => {
		if (changeInfo.url) {
			pageModifyRemote(changeInfo.url, tabId);
		}
	});

	chrome.tabs.onRemoved.addListener(async tabId => {
		const session = await storageGet("session", [ StorageSession.RESEARCH_INSTANCES ]);
		if (session.researchInstances[tabId]) {
			delete session.researchInstances[tabId];
			storageSet("session", session);
		}
	});

	if (useChromeAPI()) {
		// Chromium emits no `tabs` event for tab reload
		chrome.webNavigation.onCommitted.addListener(details => {
			if (details.url !== "" && details.transitionType === "reload") {
				pageModifyRemote(details.url, details.tabId);
			}
		});
	}
})();

/**
 * Activates highlighting within a tab.
 * @param targetTabId The ID of a tab to highlight within.
 * @param highlightMessageToReceive A message to be received by the tab's highlighting script.
 * This script will first be injected if not already present.
 */
const activateHighlightingInTab = async (targetTabId: number, highlightMessageToReceive?: HighlightMessage) => {
	const logMetadata = { tabId: targetTabId };
	log("pilot function injection start", "", logMetadata);
	await chrome.scripting.executeScript({
		func: (flag: string, tabId: number, highlightMessage: HighlightMessage) => {
			chrome.runtime.sendMessage({
				executeInTabNoPilot: !window[flag],
				tabId,
				highlightMessage,
			} as BackgroundMessage);
			window[flag] = true;
		},
		args: [ WindowFlag.SCRIPTS_LOADED, targetTabId, Object.assign(
			{ extensionCommands: await chrome.commands.getAll() },
			highlightMessageToReceive,
		) ],
		target: { tabId: targetTabId },
	}).then(value => {
		log("pilot function injection finish", "", logMetadata);
		return value;
	}).catch(() => {
		log("pilot function injection fail", "injection not permitted in this tab", logMetadata);
	});
};

/**
 * Attempts to retrieve terms extracted from the current user selection, in a given tab.
 * @param tabId The ID of a tab from which to take selected terms.
 * @param retriesRemaining The number of retries (after attempting to inject scripts) permitted, if any.
 * @returns The terms extracted if successful, `undefined` otherwise.
 */
const getTermsSelectedInTab = async (tabId: number, retriesRemaining = 0): Promise<MatchTerms | undefined> => {
	log("selection terms retrieval start", "");
	return messageSendHighlight(tabId, { getDetails: { termsFromSelection: true } }).then(response => {
		log("selection terms retrieval finish", "", { tabId, phrases: (response.terms ?? []).map(term => term.phrase) });
		return response.terms ?? [];
	}).catch(async () => {
		log("selection terms retrieval fail", "selection terms not received in response, perhaps no script is injected", { tabId });
		if (!assert(retriesRemaining !== 0, "selection terms retrieval cancel", "no retries remain")) {
			return undefined;
		}
		await executeScriptsInTabUnsafe(tabId);
		return getTermsSelectedInTab(tabId, retriesRemaining - 1);
	});
};

/**
 * Activates highlighting within a tab using the current user selection, storing appropriate highlighting information.
 * @param tabId The ID of a tab to be linked and within which to highlight.
 */
const activateResearchInTab = async (tabId: number) => {
	log("research activation start", "", { tabId });
	const local = await storageGet("local", [ StorageLocal.PERSIST_RESEARCH_INSTANCES ]);
	const session = await storageGet("session", [ StorageSession.RESEARCH_INSTANCES ]);
	const termsSelected = await getTermsSelectedInTab(tabId, 1);
	if (termsSelected === undefined) {
		log("research activation fail", "terms were not received in response, perhaps no script is injected");
		return;
	}
	const researchInstance = session.researchInstances[tabId] && local.persistResearchInstances && !termsSelected.length
		? session.researchInstances[tabId]
		: await createResearchInstance({ terms: termsSelected });
	researchInstance.enabled = true;
	session.researchInstances[tabId] = researchInstance;
	storageSet("session", session);
	await messageHandleBackground({
		toggleHighlightsOn: true,
		highlightCommand: { type: CommandType.FOCUS_TERM_INPUT },
	} as BackgroundMessage, tabId);
	log("research activation finish", "", { tabId });
};

/**
 * Disables the highlighting information about a tab.
 * @param tabId The ID of a tab to be disconnected.
 */
const disableResearchInstanceInTab = async (tabId: number) => {
	const session = await storageGet("session", [ StorageSession.RESEARCH_INSTANCES ]);
	const researchInstance = session.researchInstances[tabId];
	if (researchInstance) {
		researchInstance.enabled = false;
		storageSet("session", session);
	}
};

/**
 * Removes highlighting within a tab, disabling the associated highlighting information.
 * @param tabId The ID of a tab to be forgotten and within which to deactivate highlighting.
 */
const deactivateResearchInTab = (tabId: number) => {
	disableResearchInstanceInTab(tabId);
	messageSendHighlight(tabId, { deactivate: true });
};

/**
 * Toggles highlighting visibility within a tab.
 * @param tabId The ID of a tab to change the highlighting visibility of.
 * @param toggleHighlightsOn If specified, indicates target visibility. If unspecified, inverse of current visibility is used.
 */
const toggleHighlightsInTab = async (tabId: number, toggleHighlightsOn?: boolean) => {
	const sync = await storageGet("sync", [ StorageSync.BAR_CONTROLS_SHOWN ]);
	const session = await storageGet("session", [ StorageSession.RESEARCH_INSTANCES ]);
	if (isTabResearchPage(session.researchInstances, tabId)) {
		const researchInstance = session.researchInstances[tabId];
		researchInstance.highlightsShown = toggleHighlightsOn
		?? !await messageSendHighlight(tabId, { getDetails: { highlightsShown: true } }).then(response =>
			response.highlightsShown
		).catch(() =>
			researchInstance.highlightsShown
		);
		messageSendHighlight(tabId, {
			toggleHighlightsOn: researchInstance.highlightsShown,
			barControlsShown: sync.barControlsShown,
		});
		storageSet("session", { researchInstances: session.researchInstances } as StorageSessionValues);
	}
};

// TODO update documentation, check that each use is appropriate (unsafe since there is no pilot)
/**
 * Injects a highlighting script, composed of the highlighting code preceded by its dependencies, into a tab.
 * @param tabId The ID of a tab to execute the script in.
 */
const executeScriptsInTabUnsafe = async (tabId: number) => {
	const logMetadata = { tabId };
	log("script injection start", "", logMetadata);
	return chrome.scripting.executeScript({
		files: [
			ScriptInclude.STEMMING,
			ScriptInclude.DIACRITICS,
			ScriptInclude.COMMON,
			Script.CONTENT,
		],
		target: { tabId },
	}).then(value => {
		log("script injection finish (silent failure possible)", "", logMetadata);
		return value;
	}).catch(() => {
		log("script injection fail", "injection not permitted in this tab", logMetadata);
	});
};

chrome.commands.onCommand.addListener(async commandString => {
	if (commandString === "open-popup") {
		(chrome.action["openPopup"] ?? (() => undefined))();
	}
	const [ tab ] = await chrome.tabs.query({ active: true, lastFocusedWindow: true });
	const tabId = tab.id as number; // `tab.id` always defined for this case.
	const commandInfo = parseCommand(commandString);
	switch (commandInfo.type) {
	case CommandType.OPEN_POPUP: {
		return;
	} case CommandType.OPEN_OPTIONS: {
		chrome.runtime.openOptionsPage();
		return;
	} case CommandType.TOGGLE_ENABLED: {
		storageGet("local", [ StorageLocal.ENABLED ]).then(local => {
			storageSet("local", { enabled: !local.enabled } as StorageLocalValues);
			updateActionIcon(!local.enabled);
		});
		return;
	} case CommandType.TOGGLE_IN_TAB: {
		const session = await storageGet("session", [ StorageSession.RESEARCH_INSTANCES ]);
		if (isTabResearchPage(session.researchInstances, tabId)) {
			deactivateResearchInTab(tabId);
		} else {
			activateResearchInTab(tabId);
		}
		return;
	} case CommandType.TOGGLE_HIGHLIGHTS: {
		toggleHighlightsInTab(tabId);
		return;
	} case CommandType.TOGGLE_BAR: {
		const session = await storageGet("session", [ StorageSession.RESEARCH_INSTANCES ]);
		const researchInstance = session.researchInstances[tabId];
		if (!researchInstance) {
			return;
		}
		researchInstance.barCollapsed = !researchInstance.barCollapsed;
		messageSendHighlight(tabId, {
			toggleBarCollapsedOn: researchInstance.barCollapsed,
		});
		storageSet("session", session);
		return;
	}}
	messageSendHighlight(tabId, { command: commandInfo });
});

/**
 * Decodes a message involving backend extension management.
 * @param message A message intended for the background script.
 * @param senderTabId The ID of a tab assumed to be the message sender.
 */
const messageHandleBackground = async (message: BackgroundMessage, senderTabId: number) => {
	if (message.highlightMessage !== undefined) {
		if (message.executeInTabNoPilot) {
			await executeScriptsInTabUnsafe(message.tabId as number);
		}
		// FIXME generates errors even when wrapped in try...catch
		messageSendHighlight(message.tabId as number, message.highlightMessage);
	} else if (message.toggleResearchOn !== undefined) {
		storageSet("local", { enabled: message.toggleResearchOn } as StorageLocalValues);
		updateActionIcon(message.toggleResearchOn);
	} else if (message.toggleBarCollapsedOn !== undefined) {
		const session = await storageGet("session");
		if (!isTabResearchPage(session.researchInstances, senderTabId)) {
			return;
		}
		session.researchInstances[senderTabId].barCollapsed = message.toggleBarCollapsedOn;
		storageSet("session", session);
	} else if (message.disableTabResearch) {
		deactivateResearchInTab(senderTabId);
	} else if (message.performSearch) {
		const session = await storageGet("session", [ StorageSession.RESEARCH_INSTANCES ]);
		(chrome.search["search"] as typeof browser.search.search)({
			query: session.researchInstances[senderTabId].terms.map(term => term.phrase).join(" "),
			tabId: senderTabId,
		});
	} else {
		const session = await storageGet("session", [ StorageSession.RESEARCH_INSTANCES ]);
		if (message.makeUnique || !isTabResearchPage(session.researchInstances, senderTabId)) {
			const researchInstance = await createResearchInstance({ terms: message.terms });
			session.researchInstances[senderTabId] = researchInstance;
		}
		if (message.makeUnique || message.toggleHighlightsOn !== undefined) {
			const researchInstance = session.researchInstances[senderTabId]; // From previous `if` statement.
			const sync = await storageGet("sync", [
				StorageSync.BAR_CONTROLS_SHOWN,
				StorageSync.BAR_LOOK,
				StorageSync.HIGHLIGHT_METHOD,
				StorageSync.MATCH_MODE_DEFAULTS,
				StorageSync.URL_FILTERS,
			]);
			researchInstance.highlightsShown = message.toggleHighlightsOn ?? researchInstance.highlightsShown;
			storageSet("session", session);
			await activateHighlightingInTab(senderTabId, {
				terms: researchInstance.terms,
				toggleHighlightsOn: determineToggleHighlightsOn(researchInstance.highlightsShown, false),
				toggleBarCollapsedOn: researchInstance.barCollapsed,
				barControlsShown: sync.barControlsShown,
				barLook: sync.barLook,
				highlightMethod: sync.highlightMethod,
				matchMode: sync.matchModeDefaults,
				useClassicHighlighting: sync.highlightMethod.classicReplacesPaint,
				enablePageModify: isUrlPageModifyAllowed((await chrome.tabs.get(senderTabId)).url ?? "", sync.urlFilters),
				command: message.highlightCommand,
			});
		} else if (message.terms !== undefined) {
			const researchInstance = session.researchInstances[senderTabId];
			researchInstance.terms = message.terms;
			researchInstance.highlightsShown = message.toggleHighlightsOn ?? researchInstance.highlightsShown;
			storageSet("session", session);
			const highlightMessage: HighlightMessage = { terms: message.terms };
			highlightMessage.termUpdate = message.termChanged;
			highlightMessage.termToUpdateIdx = message.termChangedIdx;
			messageSendHighlight(senderTabId, highlightMessage);
		} else {
			storageSet("session", session);
		}
	}
};

chrome.runtime.onMessage.addListener((message: BackgroundMessage, sender, sendResponse) => {
	if (sender.tab && sender.tab.id !== undefined) {
		messageHandleBackground(message, sender.tab.id);
	} else {
		chrome.tabs.query({ active: true, lastFocusedWindow: true }).then(([ tab ]) =>
			messageHandleBackground(message, tab.id as number)
		);
	}
	sendResponse(); // Mitigates manifest V3 bug which otherwise logs an error message.
});

chrome.action.onClicked.addListener(() =>
	chrome.permissions.request({ permissions: [ "bookmarks" ] })
);

chrome.permissions.onAdded.addListener(permissions =>
	permissions && permissions.permissions && permissions.permissions.includes("bookmarks")
		? manageEnginesCacheOnBookmarkUpdate() : undefined
);<|MERGE_RESOLUTION|>--- conflicted
+++ resolved
@@ -1,17 +1,8 @@
-<<<<<<< HEAD
-enum ScriptLib { // Library scripts, which perform no action but provide utilities including types, enums, and functions.
-	STORAGE = "/dist/manage-storage.js",
-	STEMMING = "/dist/stem-pattern-find.js",
-	DIACRITICS = "/dist/diacritic-pattern.js",
-	//DRAW_HIGHLIGHTS = "/dist/draw-highlights.js",
-	COMMON = "/dist/shared-content.js",
-=======
 enum ScriptInclude { // Include scripts, which perform no action but provide utilities such as functions, classes, and enums.
 	STORAGE = "/dist/include/storage.js",
 	STEMMING = "/dist/include/pattern-stem.js",
 	DIACRITICS = "/dist/include/pattern-diacritic.js",
 	COMMON = "/dist/include/shared.js",
->>>>>>> 5482afbb
 }
 
 enum Script { // Handler scripts.
