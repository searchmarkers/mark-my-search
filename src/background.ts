enum ScriptLib { // Library scripts, which perform no action but provide utilities including types, enums, and functions.
	STORAGE = "/dist/manage-storage.js",
	STEMMING = "/dist/stem-pattern-find.js",
	DIACRITICS = "/dist/diacritic-pattern.js",
	COMMON = "/dist/shared-content.js",
}

enum Script { // Handler scripts.
	BACKGROUND = "/dist/background.js",
	OPTIONS = "/dist/options.js",
	POPUP = "/dist/popup.js",
	CONTENT_MARKER = "/dist/term-highlight.js",
}

if (/*isBrowserChromium()*/ !this.browser) {
	// Firefox accepts a list of event page scripts, whereas Chromium only accepts service workers.
	this["importScripts"](
		ScriptLib.STORAGE,
		ScriptLib.STEMMING,
		ScriptLib.DIACRITICS,
		ScriptLib.COMMON,
	);
}
<<<<<<< HEAD
chrome.tabs.executeScript = isBrowserChromium() ? chrome.tabs.executeScript : browser.tabs.executeScript;
=======

chrome.scripting = isBrowserChromium() ? chrome.scripting : browser["scripting"];
>>>>>>> 6fd7adc1
chrome.tabs.query = isBrowserChromium() ? chrome.tabs.query : browser.tabs.query as typeof chrome.tabs.query;
chrome.tabs.sendMessage = isBrowserChromium()
	? chrome.tabs.sendMessage
	: browser.tabs.sendMessage as typeof chrome.tabs.sendMessage;
chrome.tabs.get = isBrowserChromium() ? chrome.tabs.get : browser.tabs.get as typeof chrome.tabs.get;
chrome.search["search"] = isBrowserChromium()
	? (options: { query: string, tabId: number }) =>
		chrome.search["query"]({ text: options.query, tabId: options.tabId }, () => undefined)
	: browser.search.search;
chrome.commands.getAll = isBrowserChromium() ? chrome.commands.getAll : browser.commands.getAll;

/**
 * Creates an object storing highlighting information about a tab, for application to pages within that tab.
 * @param args Arguments for building the initial research instance. Variables in storage may also be used.
 * @returns The resulting research instance.
 */
const createResearchInstance = async (args: {
	url?: { stoplist: Array<string>, url: string, engine?: Engine }
	terms?: MatchTerms
	autoOverwritable: boolean
}): Promise<ResearchInstance> => {
	const sync = await getStorageSync([ StorageSync.SHOW_HIGHLIGHTS ]);
	const local = await getStorageLocal([ StorageLocal.PERSIST_RESEARCH_INSTANCES ]);
	if (args.url) {
		const phraseGroups = args.url.engine ? [] : (await getSearchQuery(args.url.url)).split("\"");
		const termsRaw = args.url.engine
			? args.url.engine.extract(args.url.url ?? "")
			: phraseGroups.flatMap(phraseGroups.length % 2
				? ((phraseGroup, i) => i % 2 ? phraseGroup : phraseGroup.split(" ").filter(phrase => !!phrase))
				: phraseGroup => phraseGroup.split(" "));
		const terms = Array.from(new Set(termsRaw))
			.filter(phrase => args.url ? !args.url.stoplist.includes(phrase) : false)
			.map(phrase => new MatchTerm(phrase));
		return {
			phrases: terms.map(term => term.phrase),
			terms,
			highlightsShown: sync.showHighlights.default,
			autoOverwritable: args.autoOverwritable,
			persistent: local.persistResearchInstances,
			enabled: true,
		};
	}
	args.terms ??= [];
	return {
		phrases: args.terms.map(term => term.phrase),
		terms: args.terms,
		highlightsShown: sync.showHighlights.default,
		autoOverwritable: args.autoOverwritable,
		persistent: local.persistResearchInstances,
		enabled: true,
	};
};

/**
 * Gets the query string of a potential search.
 * @param url A URL to be tested.
 * @returns The URL segment determined to be the search query, or the empty string if none is found.
 */
const getSearchQuery = async (url: string): Promise<string> =>
	getStorageSync([ StorageSync.AUTO_FIND_OPTIONS ]).then(sync =>
		new URL(url).searchParams.get(
			sync.autoFindOptions.searchParams.find(param => new URL(url).searchParams.has(param)) ?? ""
		) ?? ""
	).catch(() => {
		log("search query extraction fail", "", { url });
		return "";
	})
;

/**
 * Gets heuristically whether or not a URL specifies a search on an arbitrary search engine.
 * @param engines An array of objects representing search engine URLs and how to extract contained search queries.
 * @param url A URL to be tested.
 * @returns An object containing a flag for whether or not the URL specifies a search,
 * and the first object which matched the URL (if any).
 */
const isTabSearchPage = async (engines: Engines, url: string): Promise<{ isSearch: boolean, engine?: Engine }> => {
	if (await getSearchQuery(url)) {
		return { isSearch: true };
	} else {
		const engine = Object.values(engines).find(thisEngine => thisEngine.match(url));
		return { isSearch: !!engine, engine };
	}
};

/**
 * Determines whether a URL is filtered in by a given URL filter.
 * @param url A URL object.
 * @param urlFilter A URL filter array, the component strings of which may contain wildcards.
 * @returns `true` if the URL is filtered in, `false` otherwise.
 */
const isUrlFilteredIn = (() => {
	const sanitize = (urlComponent: string) =>
		sanitizeForRegex(urlComponent).replace("\\*", ".*")
	;

	return (url: URL, urlFilter: URLFilter): boolean =>
		!!urlFilter.find(({ hostname, pathname }) =>
			(new RegExp(sanitize(hostname) + "\\b")).test(url.hostname)
			&& (pathname === "" || pathname === "/" || (new RegExp("\\b" + sanitize(pathname.slice(1)))).test(url.pathname.slice(1)))
		)
	;
})();

/**
 * Determines whether the user has permitted pages with the given URL to be deeply modified during highlighting,
 * which is powerful but may be destructive.
 * @param urlString The valid URL string corresponding to a page to be potentially highlighted.
 * @param urlFilters URL filter preferences.
 * @returns `true` if the corresponding page may be modified, `false` otherwise.
 */
const isUrlPageModifyAllowed = (urlString: string, urlFilters: StorageSyncValues[StorageSync.URL_FILTERS]) => {
	try {
		return !isUrlFilteredIn(new URL(urlString), urlFilters.noPageModify);
	} catch {
		return true;
	}
};

/**
 * Determines whether the user has permitted pages with the given URL to treated as a search page,
 * from which keywords may be collected.
 * @param urlString The valid URL string corresponding to a page to be potentially auto-highlighted.
 * @param urlFilters An object of details about URL filtering.
 * @returns `true` if the corresponding page may be treated as a search page, `false` otherwise.
 */
const isUrlSearchHighlightAllowed = (urlString: string, urlFilters: StorageSyncValues[StorageSync.URL_FILTERS]) =>
	!isUrlFilteredIn(new URL(urlString), urlFilters.nonSearch)
;

/**
 * Determines whether the highlight-showing should be toggled on, off, or left unchanged.
 * @param highlightsShown Whether or not highlights are shown currently.
 * @param overrideHighlightsShown Whether or not to force highlights to be shown,
 * or not change highlight-showing if `undefined`
 * @returns `true` to toggle on, `false` to toggle off, `undefined` to not change.
 */
const determineToggleHighlightsOn = (highlightsShown: boolean, overrideHighlightsShown?: boolean) =>
	overrideHighlightsShown === undefined
		? undefined
		: highlightsShown || overrideHighlightsShown
;

/**
 * Caches objects, representing search engine URLs and how to extract their search queries, to session storage.
 * These objects are generated from information such as dynamic bookmarks stored by the user,
 * and caching is triggered on information update.
 */
const manageEnginesCacheOnBookmarkUpdate = (() => {
	/**
	 * Updates an array of user search engines with respect to a particular engine ID, based on a potentially dynamic URL.
	 * @param engines An array of user search engines.
	 * @param id The unique ID of a potential or existing engine.
	 * @param urlDynamicString The string of a URL which may be dynamic (contains `%s` as in a dynamic bookmark).
	 */
	const updateEngine = (engines: Engines, id: string, urlDynamicString: string) => {
		if (!urlDynamicString) {
			return;
		}
		if (!urlDynamicString.includes("%s")) {
			delete engines[id];
			return;
		}
		const engine = new Engine({ urlDynamicString });
		if (Object.values(engines).find(thisEngine => thisEngine.equals(engine))) {
			return;
		}
		engines[id] = engine;
	};

	/**
	 * Uses a function accepting a single bookmark tree node to modify user search engines in storage.
	 * Accepts all such nodes under a root node.
	 * @param engines An array of user search engine objects.
	 * @param setEngine A function to modify user search engines in storage based on a bookmark tree node.
	 * @param node A root node under which to accept descendant nodes (inclusive).
	 */
	const setEngines = (engines: Engines, setEngine: (node: browser.bookmarks.BookmarkTreeNode) => void,
		node: browser.bookmarks.BookmarkTreeNode) => {
		if (node.type === "bookmark") {
			setEngine(node);
		}
		(node.children ?? []).forEach(child => setEngines(engines, setEngine, child));
	};

	return () => {
		if (isBrowserChromium() || !chrome.bookmarks) {
			return;
		}
		browser.bookmarks.getTree().then(async nodes => {
			const session = await getStorageSession([ StorageSession.ENGINES ]);
			nodes.forEach(node =>
				setEngines(session.engines, node => {
					if (node.url) {
						updateEngine(session.engines, node.id, node.url);
					}
				}, node)
			);
			setStorageSession(session);
		});

		browser.bookmarks.onRemoved.addListener(async (id, removeInfo) => {
			const session = await getStorageSession([ StorageSession.ENGINES ]);
			setEngines(session.engines, node => {
				delete session.engines[node.id];
			}, removeInfo.node);
			setStorageSession(session);
		});

		browser.bookmarks.onCreated.addListener(async (id, createInfo) => {
			if (createInfo.url) {
				const session = await getStorageSession([ StorageSession.ENGINES ]);
				updateEngine(session.engines, id, createInfo.url);
				setStorageSession(session);
			}
		});

		browser.bookmarks.onChanged.addListener(async (id, changeInfo) => {
			if (changeInfo.url) {
				const session = await getStorageSession([ StorageSession.ENGINES ]);
				updateEngine(session.engines, id, changeInfo.url);
				setStorageSession(session);
			}
		});
	};
})();

/**
 * Updates the action icon to reflect the extension's enabled/disabled status.
 * @param enabled If specified, overrides the extension's enabled/disabled status.
 */
const updateActionIcon = (enabled?: boolean) =>
	enabled === undefined
		? getStorageLocal([ StorageLocal.ENABLED ]).then(local => updateActionIcon(local.enabled))
		: chrome.browserAction.setIcon({ path: isBrowserChromium()
			? enabled ? "/icons/mms-32.png" : "/icons/mms-off-32.png" // Chromium still has patchy SVG support
			: enabled ? "/icons/mms.svg" : "/icons/mms-off.svg"
		})
;

(() => {
	/**
	 * Registers items to selectively appear in context menus. These items serve as shortcuts for managing the extension.
	 */
	const createContextMenuItems = () => {
		// FIXME this will not be called if the extension was disabled then enabled without restarting the session
		chrome.contextMenus.onClicked.addListener((info, tab) => {
			if (tab && tab.id !== undefined) {
				log("research activation request", "context menu item activated", { tabId: tab.id });
				activateResearchInTab(tab.id);
			} else {
				assert(false, "research activation [from context menu] no request", "", { tab });
			}
		});
	
		return (() => {
			chrome.contextMenus.removeAll();
			chrome.contextMenus.create({
				title: "&Highlight Selection",
				id: "activate-research-tab",
				contexts: [ "selection", "page" ],
			});
		})();
	};

	/**
	 * Prepares non-volatile extension components on install.
	 */
	const setUp = () => {
		if (isBrowserChromium()) {
			// TODO instruct user how to assign the appropriate shortcuts
		} else {
			browser.commands.update({ name: "toggle-select", shortcut: "Ctrl+Shift+U" });
			browser.commands.update({ name: "toggle-bar", shortcut: "Ctrl+Shift+F" });
			browser.commands.update({ name: "toggle-research-global", shortcut: "Alt+Shift+J" });
			browser.commands.update({ name: "focus-term-append", shortcut: "Alt+Period" });
			for (let i = 0; i < 10; i++) {
				browser.commands.update({ name: `select-term-${i}`, shortcut: `Alt+Shift+${(i + 1) % 10}` });
				browser.commands.update({ name: `select-term-${i}-reverse`, shortcut: `Ctrl+Shift+${(i + 1) % 10}` });
			}
		}
	};

	/**
	 * Prepares volatile extension components in a new browser session.
	 */
	const initialize = () => {
		manageEnginesCacheOnBookmarkUpdate();
		createContextMenuItems();
		initializeStorage();
		updateActionIcon();
	};

	chrome.runtime.onInstalled.addListener(details => {
		if (details.reason === chrome.runtime.OnInstalledReason.INSTALL) {
			setUp();
		}
		repairOptions();
		initialize();
	});

	chrome.runtime.onStartup.addListener(initialize);
})();

(() => {
	/**
	 * Compares an updated tab with its associated storage in order to identify necessary storage and highlighting changes,
	 * then carries out these changes.
	 * @param urlString The current URL of the tab, used to infer desired highlighting.
	 * @param tabId The ID of a tab to check and interact with.
	 */
	const pageModifyRemote = async (urlString: string, tabId: number) => {
		const logMetadata = { timeStart: Date.now(), tabId, url: urlString };
		log("tab-communicate fulfillment start", "", logMetadata);
		const sync = await getStorageSync([
			StorageSync.AUTO_FIND_OPTIONS,
			StorageSync.SHOW_HIGHLIGHTS,
			StorageSync.BAR_CONTROLS_SHOWN,
			StorageSync.BAR_LOOK,
			StorageSync.HIGHLIGHT_LOOK,
			StorageSync.MATCH_MODE_DEFAULTS,
			StorageSync.URL_FILTERS,
		]);
		const local = await getStorageLocal([ StorageLocal.ENABLED ]);
		const session = await getStorageSession([
			StorageSession.RESEARCH_INSTANCES,
			StorageSession.ENGINES,
		]);
		const searchDetails: { isSearch: boolean, engine?: Engine } = local.enabled
			? await isTabSearchPage(session.engines, urlString)
			: { isSearch: false };
		searchDetails.isSearch = searchDetails.isSearch && isUrlSearchHighlightAllowed(urlString, sync.urlFilters);
		const isResearchPage = isTabResearchPage(session.researchInstances, tabId);
		const overrideHighlightsShown = (searchDetails.isSearch && sync.showHighlights.overrideSearchPages)
			|| (isResearchPage && sync.showHighlights.overrideResearchPages);
		if (searchDetails.isSearch && (isResearchPage ? session.researchInstances[tabId].autoOverwritable : true)) {
			const researchInstance = await createResearchInstance({
				url: {
					stoplist: sync.autoFindOptions.stoplist,
					url: urlString,
					engine: searchDetails.engine,
				},
				autoOverwritable: true,
			});
			if (!isResearchPage || !itemsMatch(session.researchInstances[tabId].phrases, researchInstance.phrases)) {
				const researchEnablementReason = isResearchPage
					? "search detected in tab containing overwritable non-matching research"
					: "search detected in tab";
				log("tab-communicate research enable", researchEnablementReason, logMetadata);
				session.researchInstances[tabId] = researchInstance;
				setStorageSession({ researchInstances: session.researchInstances } as StorageSessionValues);
			}
		}
		if (isTabResearchPage(session.researchInstances, tabId)) {
			log("tab-communicate highlight activation request", "tab is currently a research page", logMetadata);
			const researchInstance = session.researchInstances[tabId];
			await activateHighlightingInTab(tabId, {
				terms: researchInstance.terms,
				toggleHighlightsOn: determineToggleHighlightsOn(researchInstance.highlightsShown, overrideHighlightsShown),
				barControlsShown: sync.barControlsShown,
				barLook: sync.barLook,
				highlightLook: sync.highlightLook,
				matchMode: sync.matchModeDefaults,
				enablePageModify: isUrlPageModifyAllowed(urlString, sync.urlFilters),
			});
		}
		log("tab-communicate fulfillment finish", "", logMetadata);
	};
	
	chrome.tabs.onCreated.addListener(async tab => {
		const local = await getStorageLocal([ StorageLocal.FOLLOW_LINKS ]);
		if (!local.followLinks
			|| tab.id === undefined || tab.openerTabId === undefined || /\b\w+:(\/\/)?newtab\//.test(tab.pendingUrl ?? tab.url ?? "")) {
			return;
		}
		log("tab-communicate obligation check", "tab created", { tabId: tab.id });
		const session = await getStorageSession([ StorageSession.RESEARCH_INSTANCES ]);
		if (isTabResearchPage(session.researchInstances, tab.openerTabId)) {
			const sync = await getStorageSync([ StorageSync.LINK_RESEARCH_TABS ]);
			session.researchInstances[tab.id] = sync.linkResearchTabs
				? session.researchInstances[tab.openerTabId]
				: { ...session.researchInstances[tab.openerTabId] };
			setStorageSession(session);
			pageModifyRemote(tab.url ?? "", tab.id); // New tabs may fail to trigger web navigation, due to loading from cache.
		}
	});

	chrome.tabs.onUpdated.addListener((tabId, changeInfo) => {
		if (changeInfo.url) {
			pageModifyRemote(changeInfo.url, tabId);
		}
	});

	if (isBrowserChromium()) {
		// Chromium emits no `tabs` event for tab reload
		chrome.webNavigation.onCommitted.addListener(details => {
			if (details.url !== "" && details.transitionType === "reload") {
				pageModifyRemote(details.url, details.tabId);
			}
		});
	}
})();

/**
 * Activates highlighting within a tab.
 * @param targetTabId The ID of a tab to highlight within.
 * @param highlightMessageToReceive A message to be received by the tab's highlighting script.
 * This script will first be injected if not already present.
 */
const activateHighlightingInTab = async (targetTabId: number, highlightMessageToReceive?: HighlightMessage) => {
<<<<<<< HEAD
	highlightMessageToReceive = Object.assign(
		{ extensionCommands: await chrome.commands.getAll() } as HighlightMessage,
		highlightMessageToReceive,
	);
	chrome.tabs.executeScript(targetTabId, { file: "/dist/stem-pattern-find.js" }).then(async () => {
		await chrome.tabs.executeScript(targetTabId, { file: "/dist/diacritic-pattern.js" });
		await chrome.tabs.executeScript(targetTabId, { file: "/dist/shared-content.js" });
		await chrome.tabs.executeScript(targetTabId, { file: "/dist/term-highlight.js" });
		chrome.tabs.sendMessage(targetTabId, highlightMessageToReceive);
	}).catch(() => {
		chrome.tabs.sendMessage(targetTabId, highlightMessageToReceive);
=======
	const logMetadata = { tabId: targetTabId };
	log("pilot function injection start", "", logMetadata);
	await chrome.scripting.executeScript({
		func: (flag: string, tabId: number, highlightMessage: HighlightMessage) => {
			chrome.runtime.sendMessage({
				executeInTab: !window[flag],
				tabId,
				highlightMessage,
			} as BackgroundMessage);
			window[flag] = true;
		},
		args: [ WindowFlag.EXECUTION_UNNECESSARY, targetTabId, Object.assign(
			{ extensionCommands: await chrome.commands.getAll() } as HighlightMessage,
			highlightMessageToReceive,
		) ],
		target: { tabId: targetTabId },
	}).then(value => {
		log("pilot function injection finish", "", logMetadata);
		return value;
	}).catch(() =>
		log("pilot function injection fail", "injection not permitted in this tab", logMetadata)
	);
};

/**
 * Attempts to retrieve terms extracted from the current user selection, in a given tab.
 * @param tabId The ID of a tab from which to take selected terms.
 * @param retriesRemaining The number of retries (after attempting to inject scripts) permitted, if any.
 * @returns The terms extracted if successful, `undefined` otherwise.
 */
const getTermsSelectedInTab = async (tabId: number, retriesRemaining = 0): Promise<MatchTerms | undefined> => {
	log("selection terms retrieval start", "");
	return (chrome.tabs.sendMessage as typeof browser.tabs.sendMessage)(
		tabId,
		{ getDetails: { termsFromSelection: true } } as HighlightMessage,
	).then((response: HighlightDetails) => {
		log("selection terms retrieval finish", "", { tabId, phrases: (response.terms ?? []).map(term => term.phrase) });
		return response.terms ?? [];
	}).catch(async () => {
		log("selection terms retrieval fail", "selection terms not received in response, perhaps no script is injected", { tabId });
		if (!assert(retriesRemaining !== 0, "selection terms retrieval cancel", "no retries remain")) {
			return undefined;
		}
		await executeScriptsInTab(tabId);
		return getTermsSelectedInTab(tabId, retriesRemaining - 1);
>>>>>>> 6fd7adc1
	});
};

/**
 * Activates highlighting within a tab using the current user selection, storing appropriate highlighting information.
 * @param tabId The ID of a tab to be linked and within which to highlight.
<<<<<<< HEAD
 * @param retriesRemaining The number of retries permitted in case of tab messaging errors.
 * Retries are preceded by attempting to inject the highlighting script.
 */
const activateResearchInTab = async (tabId: number, retriesRemaining = 1) => {
	const session = await getStorageSession([ StorageSession.RESEARCH_INSTANCES ]);
	// TODO make function (getting selected terms with retries)
	const termsSelected = await (chrome.tabs.sendMessage as typeof browser.tabs.sendMessage)(
		tabId,
		{ getDetails: { termsFromSelection: true } } as HighlightMessage,
	).then((response: HighlightDetails) =>
		response.terms ?? []
	).catch(() => undefined);
	if (termsSelected === undefined) { // Error when sending message, likely due to lack of an injected script
		// We cannot be sure there is no user selection, so must retry
		if (retriesRemaining > 0) { // Try executing+messaging again if attempts not exhausted
			await executeScriptsInTab(tabId);
			activateResearchInTab(tabId, retriesRemaining - 1);
		}
		return; // Gives up at this point if no retries remain, as it is assumed that scripts cannot be injected into this tab
=======
 * Retries are preceded by attempting to inject the highlighting script.
 */
const activateResearchInTab = async (tabId: number) => {
	log("research activation start", "", { tabId });
	const session = await getStorageSession([ StorageSession.RESEARCH_INSTANCES ]);
	const termsSelected = await getTermsSelectedInTab(tabId, 1);
	if (termsSelected === undefined) {
		log("research activation fail", "terms were not received in response, perhaps there is no script injected");
		return;
>>>>>>> 6fd7adc1
	}
	const researchInstance = session.researchInstances[tabId]
		? session.researchInstances[tabId]
		: await createResearchInstance({
			terms: [],
			autoOverwritable: false,
		});
<<<<<<< HEAD
	researchInstance.terms = termsSelected.length ? termsSelected : researchInstance.terms;
	researchInstance.enabled = true;
	researchInstance.highlightsShown = true;
	researchInstance.autoOverwritable = false;
	handleMessage({
		terms: researchInstance.terms,
=======
	researchInstance.enabled = true;
	researchInstance.autoOverwritable = false;
	session.researchInstances[tabId] = researchInstance;
	await setStorageSession(session);
	await handleMessage({
		terms: termsSelected.length ? termsSelected : researchInstance.terms,
>>>>>>> 6fd7adc1
		makeUnique: true,
		toggleHighlightsOn: true,
		highlightCommand: { type: CommandType.FOCUS_TERM_INPUT },
	} as BackgroundMessage, tabId);
<<<<<<< HEAD
	session.researchInstances[tabId] = researchInstance;
	await setStorageSession(session);
=======
	log("research activation finish", "", { tabId });
>>>>>>> 6fd7adc1
};

/**
 * Disables the highlighting information about a tab.
 * @param tabId The ID of a tab to be forgotten.
 */
const disableResearchInstanceInTab = async (tabId: number) => {
	const session = await getStorageSession([ StorageSession.RESEARCH_INSTANCES ]);
	const researchInstance = session.researchInstances[tabId];
	if (researchInstance) {
		if (researchInstance.persistent) {
			researchInstance.enabled = false;
		} else {
			delete session.researchInstances[tabId];
		}
		setStorageSession(session);
	}
};

/**
 * Removes highlighting within a tab, disabling the associated highlighting information.
 * @param tabId The ID of a tab to be forgotten and within which to deactivate highlighting.
 */
const deactivateResearchInTab = (tabId: number) => {
	disableResearchInstanceInTab(tabId);
	chrome.tabs.sendMessage(tabId, { deactivate: true } as HighlightMessage);
};

/**
 * Toggles highlighting visibility within a tab.
 * @param tabId The ID of a tab to change the highlighting visibility of.
 * @param toggleHighlightsOn If specified, indicates target visibility. If unspecified, inverse of current visibility is used.
 */
const toggleHighlightsInTab = async (tabId: number, toggleHighlightsOn?: boolean) => {
	const sync = await getStorageSync([ StorageSync.BAR_CONTROLS_SHOWN ]);
	const session = await getStorageSession([ StorageSession.RESEARCH_INSTANCES ]);
	if (isTabResearchPage(session.researchInstances, tabId)) {
		const researchInstance = session.researchInstances[tabId];
		researchInstance.highlightsShown = toggleHighlightsOn
		?? !await (chrome.tabs.sendMessage as typeof browser.tabs.sendMessage)(
			tabId,
			{ getDetails: { highlightsShown: true } } as HighlightMessage,
		).then((response: HighlightDetails) =>
			response.highlightsShown
		).catch(() =>
			researchInstance.highlightsShown
		);
		chrome.tabs.sendMessage(tabId, {
			toggleHighlightsOn: researchInstance.highlightsShown,
			barControlsShown: sync.barControlsShown,
		} as HighlightMessage);
		setStorageSession({ researchInstances: session.researchInstances } as StorageSessionValues);
	}
};

/**
 * Injects a highlighting script, composed of the highlighting code preceded by its dependencies, into a tab.
 * @param tabId The ID of a tab to execute the script in.
 */
const executeScriptsInTab = async (tabId: number) => {
<<<<<<< HEAD
	await chrome.tabs.executeScript(tabId as number, { file: "/dist/stem-pattern-find.js" });
	await chrome.tabs.executeScript(tabId as number, { file: "/dist/diacritic-pattern.js" });
	await chrome.tabs.executeScript(tabId as number, { file: "/dist/shared-content.js" });
	await chrome.tabs.executeScript(tabId as number, { file: "/dist/term-highlight.js" });
=======
	const logMetadata = { tabId };
	log("script injection start", "", logMetadata);
	return chrome.scripting.executeScript({
		files: [
			ScriptLib.STEMMING,
			ScriptLib.DIACRITICS,
			ScriptLib.COMMON,
			Script.CONTENT_MARKER,
		],
		target: { tabId },
	}).then(value => {
		log("script injection finish (silent failure possible)", "", logMetadata);
		return value;
	}).catch(() =>
		log("script injection fail", "injection not permitted in this tab", logMetadata)
	);
>>>>>>> 6fd7adc1
};

chrome.commands.onCommand.addListener(async commandString => {
	const [ tab ] = await chrome.tabs.query({ active: true, lastFocusedWindow: true });
	const tabId = tab.id as number; // `tab.id` always defined for this case.
	const commandInfo = parseCommand(commandString);
	switch (commandInfo.type) {
	case CommandType.TOGGLE_ENABLED: {
		getStorageLocal([ StorageLocal.ENABLED ]).then(local => {
			setStorageLocal({ enabled: !local.enabled } as StorageLocalValues);
			updateActionIcon(!local.enabled);
		});
		return;
	} case CommandType.TOGGLE_IN_TAB: {
		const session = await getStorageSession([ StorageSession.RESEARCH_INSTANCES ]);
		if (isTabResearchPage(session.researchInstances, tabId)) {
			deactivateResearchInTab(tabId);
		} else {
			activateResearchInTab(tabId);
		}
		return;
	} case CommandType.TOGGLE_HIGHLIGHTS: {
		toggleHighlightsInTab(tabId);
		return;
	}}
	chrome.tabs.sendMessage(tabId, { command: commandInfo } as HighlightMessage);
});

/**
 * Decodes a message involving backend extension management.
 * @param message A message intended for the background script.
 * @param senderTabId The ID of a tab assumed to be the message sender.
 */
const handleMessage = async (message: BackgroundMessage, senderTabId: number) => {
	if (message.highlightMessage !== undefined) {
		if (message.executeInTab) {
			await executeScriptsInTab(message.tabId as number);
		}
		// FIXME generates errors even when wrapped in try...catch
		chrome.tabs.sendMessage(message.tabId as number, message.highlightMessage);
	} else if (message.toggleResearchOn !== undefined) {
		setStorageLocal({ enabled: message.toggleResearchOn } as StorageLocalValues)
			.then(() => updateActionIcon(message.toggleResearchOn));
	} else if (message.disableTabResearch) {
		deactivateResearchInTab(senderTabId);
	} else if (message.performSearch) {
		const session = await getStorageSession([ StorageSession.RESEARCH_INSTANCES ]);
		(chrome.search["search"] as typeof browser.search.search)({
			query: session.researchInstances[senderTabId].terms.map(term => term.phrase).join(" "),
			tabId: senderTabId,
		});
	} else {
		const session = await getStorageSession([ StorageSession.RESEARCH_INSTANCES ]);
		if (message.makeUnique || !isTabResearchPage(session.researchInstances, senderTabId)) {
			const researchInstance = await createResearchInstance({
				terms: message.terms,
				autoOverwritable: false,
			});
			session.researchInstances[senderTabId] = researchInstance;
		}
		if (message.makeUnique || message.toggleHighlightsOn !== undefined) {
			const researchInstance = session.researchInstances[senderTabId]; // From previous `if` statement.
			const sync = await getStorageSync([
				StorageSync.BAR_CONTROLS_SHOWN,
				StorageSync.BAR_LOOK,
				StorageSync.HIGHLIGHT_LOOK,
				StorageSync.MATCH_MODE_DEFAULTS,
				StorageSync.URL_FILTERS,
			]);
			if (message.toggleHighlightsOn !== undefined) {
				researchInstance.highlightsShown = message.toggleHighlightsOn;
			}
			setStorageSession(session);
			await activateHighlightingInTab(senderTabId, {
				terms: researchInstance.terms,
				toggleHighlightsOn: determineToggleHighlightsOn(researchInstance.highlightsShown, false),
				barControlsShown: sync.barControlsShown,
				barLook: sync.barLook,
				highlightLook: sync.highlightLook,
				matchMode: sync.matchModeDefaults,
				enablePageModify: isUrlPageModifyAllowed((await chrome.tabs.get(senderTabId)).url ?? "", sync.urlFilters),
				command: message.highlightCommand,
			});
		} else if (message.terms !== undefined) {
			session.researchInstances[senderTabId].terms = message.terms;
			setStorageSession(session);
			const highlightMessage: HighlightMessage = { terms: message.terms };
			highlightMessage.termUpdate = message.termChanged;
			highlightMessage.termToUpdateIdx = message.termChangedIdx;
			Object.keys(session.researchInstances).forEach(tabId => {
				if (session.researchInstances[tabId] === session.researchInstances[senderTabId]) {
					chrome.tabs.sendMessage(Number(tabId), highlightMessage);
				}
			});
		} else {
			setStorageSession(session);
		}
	}
};

chrome.runtime.onMessage.addListener((message: BackgroundMessage, sender, sendResponse) => {
	if (sender.tab && sender.tab.id !== undefined) {
		handleMessage(message, sender.tab.id);
	} else {
		chrome.tabs.query({ active: true, lastFocusedWindow: true }).then(([ tab ]) =>
			handleMessage(message, tab.id as number)
		);
	}
	sendResponse(); // Mitigates manifest V3 bug which otherwise logs an error message.
});

chrome.browserAction.onClicked.addListener(() =>
	chrome.permissions.request({ permissions: [ "bookmarks" ] })
);

chrome.permissions.onAdded.addListener(permissions =>
	permissions && permissions.permissions && permissions.permissions.includes("bookmarks")
		? manageEnginesCacheOnBookmarkUpdate() : undefined
);<|MERGE_RESOLUTION|>--- conflicted
+++ resolved
@@ -21,12 +21,7 @@
 		ScriptLib.COMMON,
 	);
 }
-<<<<<<< HEAD
 chrome.tabs.executeScript = isBrowserChromium() ? chrome.tabs.executeScript : browser.tabs.executeScript;
-=======
-
-chrome.scripting = isBrowserChromium() ? chrome.scripting : browser["scripting"];
->>>>>>> 6fd7adc1
 chrome.tabs.query = isBrowserChromium() ? chrome.tabs.query : browser.tabs.query as typeof chrome.tabs.query;
 chrome.tabs.sendMessage = isBrowserChromium()
 	? chrome.tabs.sendMessage
@@ -437,41 +432,24 @@
  * This script will first be injected if not already present.
  */
 const activateHighlightingInTab = async (targetTabId: number, highlightMessageToReceive?: HighlightMessage) => {
-<<<<<<< HEAD
 	highlightMessageToReceive = Object.assign(
 		{ extensionCommands: await chrome.commands.getAll() } as HighlightMessage,
 		highlightMessageToReceive,
 	);
-	chrome.tabs.executeScript(targetTabId, { file: "/dist/stem-pattern-find.js" }).then(async () => {
-		await chrome.tabs.executeScript(targetTabId, { file: "/dist/diacritic-pattern.js" });
-		await chrome.tabs.executeScript(targetTabId, { file: "/dist/shared-content.js" });
-		await chrome.tabs.executeScript(targetTabId, { file: "/dist/term-highlight.js" });
+	const logMetadata = { tabId: targetTabId };
+	log("script injection [highlighting activation] start", "", logMetadata);
+	await executeScriptsInTab(targetTabId).then(value => {
+		log("script injection [highlighting activation] finish", "", logMetadata);
 		chrome.tabs.sendMessage(targetTabId, highlightMessageToReceive);
+		return value;
 	}).catch(() => {
+		log(
+			"script injection [highlighting activation] fail",
+			"injection not permitted in this tab (perhaps scripts were already injected), sending message regardless",
+			logMetadata,
+		);
 		chrome.tabs.sendMessage(targetTabId, highlightMessageToReceive);
-=======
-	const logMetadata = { tabId: targetTabId };
-	log("pilot function injection start", "", logMetadata);
-	await chrome.scripting.executeScript({
-		func: (flag: string, tabId: number, highlightMessage: HighlightMessage) => {
-			chrome.runtime.sendMessage({
-				executeInTab: !window[flag],
-				tabId,
-				highlightMessage,
-			} as BackgroundMessage);
-			window[flag] = true;
-		},
-		args: [ WindowFlag.EXECUTION_UNNECESSARY, targetTabId, Object.assign(
-			{ extensionCommands: await chrome.commands.getAll() } as HighlightMessage,
-			highlightMessageToReceive,
-		) ],
-		target: { tabId: targetTabId },
-	}).then(value => {
-		log("pilot function injection finish", "", logMetadata);
-		return value;
-	}).catch(() =>
-		log("pilot function injection fail", "injection not permitted in this tab", logMetadata)
-	);
+	});
 };
 
 /**
@@ -495,35 +473,12 @@
 		}
 		await executeScriptsInTab(tabId);
 		return getTermsSelectedInTab(tabId, retriesRemaining - 1);
->>>>>>> 6fd7adc1
 	});
 };
 
 /**
  * Activates highlighting within a tab using the current user selection, storing appropriate highlighting information.
  * @param tabId The ID of a tab to be linked and within which to highlight.
-<<<<<<< HEAD
- * @param retriesRemaining The number of retries permitted in case of tab messaging errors.
- * Retries are preceded by attempting to inject the highlighting script.
- */
-const activateResearchInTab = async (tabId: number, retriesRemaining = 1) => {
-	const session = await getStorageSession([ StorageSession.RESEARCH_INSTANCES ]);
-	// TODO make function (getting selected terms with retries)
-	const termsSelected = await (chrome.tabs.sendMessage as typeof browser.tabs.sendMessage)(
-		tabId,
-		{ getDetails: { termsFromSelection: true } } as HighlightMessage,
-	).then((response: HighlightDetails) =>
-		response.terms ?? []
-	).catch(() => undefined);
-	if (termsSelected === undefined) { // Error when sending message, likely due to lack of an injected script
-		// We cannot be sure there is no user selection, so must retry
-		if (retriesRemaining > 0) { // Try executing+messaging again if attempts not exhausted
-			await executeScriptsInTab(tabId);
-			activateResearchInTab(tabId, retriesRemaining - 1);
-		}
-		return; // Gives up at this point if no retries remain, as it is assumed that scripts cannot be injected into this tab
-=======
- * Retries are preceded by attempting to inject the highlighting script.
  */
 const activateResearchInTab = async (tabId: number) => {
 	log("research activation start", "", { tabId });
@@ -532,7 +487,6 @@
 	if (termsSelected === undefined) {
 		log("research activation fail", "terms were not received in response, perhaps there is no script injected");
 		return;
->>>>>>> 6fd7adc1
 	}
 	const researchInstance = session.researchInstances[tabId]
 		? session.researchInstances[tabId]
@@ -540,31 +494,17 @@
 			terms: [],
 			autoOverwritable: false,
 		});
-<<<<<<< HEAD
-	researchInstance.terms = termsSelected.length ? termsSelected : researchInstance.terms;
-	researchInstance.enabled = true;
-	researchInstance.highlightsShown = true;
-	researchInstance.autoOverwritable = false;
-	handleMessage({
-		terms: researchInstance.terms,
-=======
 	researchInstance.enabled = true;
 	researchInstance.autoOverwritable = false;
 	session.researchInstances[tabId] = researchInstance;
 	await setStorageSession(session);
 	await handleMessage({
 		terms: termsSelected.length ? termsSelected : researchInstance.terms,
->>>>>>> 6fd7adc1
 		makeUnique: true,
 		toggleHighlightsOn: true,
 		highlightCommand: { type: CommandType.FOCUS_TERM_INPUT },
 	} as BackgroundMessage, tabId);
-<<<<<<< HEAD
-	session.researchInstances[tabId] = researchInstance;
-	await setStorageSession(session);
-=======
 	log("research activation finish", "", { tabId });
->>>>>>> 6fd7adc1
 };
 
 /**
@@ -625,29 +565,16 @@
  * @param tabId The ID of a tab to execute the script in.
  */
 const executeScriptsInTab = async (tabId: number) => {
-<<<<<<< HEAD
-	await chrome.tabs.executeScript(tabId as number, { file: "/dist/stem-pattern-find.js" });
-	await chrome.tabs.executeScript(tabId as number, { file: "/dist/diacritic-pattern.js" });
-	await chrome.tabs.executeScript(tabId as number, { file: "/dist/shared-content.js" });
-	await chrome.tabs.executeScript(tabId as number, { file: "/dist/term-highlight.js" });
-=======
 	const logMetadata = { tabId };
 	log("script injection start", "", logMetadata);
-	return chrome.scripting.executeScript({
-		files: [
-			ScriptLib.STEMMING,
-			ScriptLib.DIACRITICS,
-			ScriptLib.COMMON,
-			Script.CONTENT_MARKER,
-		],
-		target: { tabId },
-	}).then(value => {
-		log("script injection finish (silent failure possible)", "", logMetadata);
-		return value;
-	}).catch(() =>
-		log("script injection fail", "injection not permitted in this tab", logMetadata)
-	);
->>>>>>> 6fd7adc1
+	await chrome.tabs.executeScript(tabId as number, { file: ScriptLib.STEMMING }).then(async () => {
+		await chrome.tabs.executeScript(tabId as number, { file: ScriptLib.DIACRITICS });
+		await chrome.tabs.executeScript(tabId as number, { file: ScriptLib.COMMON });
+		await chrome.tabs.executeScript(tabId as number, { file: Script.CONTENT_MARKER });
+		log("script injection finish", "", logMetadata);
+	}).catch(() => {
+		log("script injection fail", "injection not permitted in this tab", logMetadata);
+	});
 };
 
 chrome.commands.onCommand.addListener(async commandString => {
