--- conflicted
+++ resolved
@@ -21,12 +21,8 @@
 		ScriptLib.COMMON,
 	);
 }
-<<<<<<< HEAD
+
 chrome.tabs.executeScript = useChromeAPI() ? chrome.tabs.executeScript : browser.tabs.executeScript;
-=======
-
-chrome.scripting = useChromeAPI() ? chrome.scripting : browser["scripting"];
->>>>>>> 58b71207
 chrome.tabs.query = useChromeAPI() ? chrome.tabs.query : browser.tabs.query as typeof chrome.tabs.query;
 chrome.tabs.sendMessage = useChromeAPI()
 	? chrome.tabs.sendMessage
@@ -258,11 +254,7 @@
 const updateActionIcon = (enabled?: boolean) =>
 	enabled === undefined
 		? getStorageLocal([ StorageLocal.ENABLED ]).then(local => updateActionIcon(local.enabled))
-<<<<<<< HEAD
-		: chrome.browserAction.setIcon({ path: useChromeAPI()
-=======
 		: chrome.action.setIcon({ path: useChromeAPI()
->>>>>>> 58b71207
 			? enabled ? "/icons/mms-32.png" : "/icons/mms-off-32.png" // Chromium still has patchy SVG support
 			: enabled ? "/icons/mms.svg" : "/icons/mms-off.svg"
 		})
@@ -441,8 +433,6 @@
 		}
 	});
 
-<<<<<<< HEAD
-=======
 	chrome.tabs.onRemoved.addListener(async tabId => {
 		const session = await getStorageSession([ StorageSession.RESEARCH_INSTANCES ]);
 		if (session.researchInstances[tabId]) {
@@ -451,7 +441,6 @@
 		}
 	});
 
->>>>>>> 58b71207
 	if (useChromeAPI()) {
 		// Chromium emits no `tabs` event for tab reload
 		chrome.webNavigation.onCommitted.addListener(details => {
@@ -612,13 +601,6 @@
 };
 
 chrome.commands.onCommand.addListener(async commandString => {
-	if (commandString === "open-popup") {
-<<<<<<< HEAD
-		(chrome.browserAction["openPopup"] ?? (() => undefined))();
-=======
-		(chrome.action["openPopup"] ?? (() => undefined))();
->>>>>>> 58b71207
-	}
 	const [ tab ] = await chrome.tabs.query({ active: true, lastFocusedWindow: true });
 	const tabId = tab.id as number; // `tab.id` always defined for this case.
 	const commandInfo = parseCommand(commandString);
