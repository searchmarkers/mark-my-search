--- conflicted
+++ resolved
@@ -55,185 +55,7 @@
 	/**
 	 * Details of the page's panels and their various components.
 	 */
-<<<<<<< HEAD
 	const panelsInfo: Array<PagePanelInfo> = [
-=======
-	const fillAndInsertStylesheet = () => {
-		const style = document.createElement("style");
-		style.textContent = `
-body
-	{ padding-inline: 6px; padding-block: 2px; margin: 0; background: #bbb; user-select: none; }
-.${OptionClass.ERRONEOUS}
-	{ color: #e11; }
-.${OptionClass.MODIFIED}
-	{ font-weight: bold; }
-.${OptionClass.TAB_BUTTON}
-	{ border-radius: 0; display: none; }
-.${OptionClass.CONTAINER_TAB}
-	{ display: flex; flex-flow: column; }
-.${OptionClass.OPTION_SECTION}
-	{ padding: 6px; margin-block: 4px; border-radius: 6px;
-	background-color: #eee; box-shadow: 2px 2px 4px hsla(0, 0%, 0%, 0.4); }
-.${OptionClass.OPTION_LABEL}
-	{ color: hsl(0 0% 6%); margin-bottom: 4px; }
-.${OptionClass.TABLE_PREFERENCES}
-	{ display: flex; flex-flow: column; width: 100%; }
-.${OptionClass.TABLE_PREFERENCES} .${OptionClass.PREFERENCE_CELL_LABEL}
-	{ flex: 1; display: flex; align-items: center; }
-.${OptionClass.TABLE_PREFERENCES} .${OptionClass.PREFERENCE_CELL_LABEL} > ::after
-	{ content: ":" }
-.${OptionClass.TABLE_PREFERENCES} .${OptionClass.PREFERENCE_CELL_LABEL} > *
-	{ flex: 1; }
-.${OptionClass.TABLE_PREFERENCES} input[type=text]
-	{ width: 110px; }
-.${OptionClass.PREFERENCE_ROW}
-	{ display: flex; color: hsl(0 0% 21%); }
-.${OptionClass.PREFERENCE_ROW}.${OptionClass.EVEN}
-	{ background-color: hsl(0 0% 87%); }
-label
-	{ color: hsl(0 0% 28%); }
-label[for]:hover
-	{ color: hsl(0 0% 18%); }
-		`;
-		document.head.appendChild(style);
-	};
-
-	/**
-	 * Loads a tab of options into a container.
-	 * @param tabIdx The index of the tab content in `optionsInfo` to load.
-	 * @param tabContainer A parent element for the tab.
-	 * @param optionsInfo Details of the options to present.
-	 */
-	const loadTab = async (tabIdx: number, tabContainer: HTMLElement, optionsInfo: OptionsInfo) => {
-		const sync = await storageGet("sync");
-		const tabInfo = optionsInfo[tabIdx];
-		const tabButton = document.createElement("button");
-		tabButton.textContent = tabInfo.label;
-		tabButton.classList.add(OptionClass.TAB_BUTTON);
-		tabContainer.appendChild(tabButton);
-		const form = document.createElement("form");
-		tabContainer.appendChild(form);
-		const container = document.createElement("div");
-		container.classList.add(OptionClass.CONTAINER_TAB);
-		form.appendChild(container);
-		const save = document.createElement("button");
-		save.textContent = "Save Changes";
-		form.appendChild(save);
-		const valuesCurrent = {};
-		// Collect all values from inputs and commit them to storage on user form submission.
-		form.addEventListener("submit", event => {
-			event.preventDefault();
-			// TODO remove code duplication using function
-			Object.keys(tabInfo.options).forEach(optionKey => {
-				const optionInfo = tabInfo.options[optionKey];
-				const preferences = optionInfo.preferences ?? { [optionKey]: optionInfo };
-				Object.keys(preferences).forEach(preferenceKey => {
-					const preferenceInfo = preferences[preferenceKey];
-					const className = `${optionKey}-${preferenceKey}`;
-					const input = document.getElementsByClassName(className)[0];
-					if (!input) {
-						return;
-					}
-					const valueEnteredString = input["value"] as string;
-					const valueEnteredBool = input["checked"] as boolean;
-					const valueEntered = preferenceInfo.type === PreferenceType.BOOLEAN ? valueEnteredBool : valueEnteredString;
-					sync[optionKey][preferenceKey] = ((type: PreferenceType) => { // Convert value for storage.
-						if (type === PreferenceType.ARRAY || type === PreferenceType.ARRAY_NUMBER) {
-							return valueEnteredString.split(",").map(item => type === PreferenceType.ARRAY_NUMBER ? Number(item) : item);
-						} else if (type === PreferenceType.INTEGER || type === PreferenceType.FLOAT) {
-							return Number(valueEnteredString);
-						}
-						return valueEntered;
-					})(preferenceInfo.type);
-					valuesCurrent[optionKey][preferenceKey] = valueEntered;
-					Array.from(document.getElementsByClassName(OptionClass.MODIFIED))
-						.forEach((preferenceLabel: HTMLElement) => preferenceLabel.classList.remove(OptionClass.MODIFIED));
-				});
-			});
-			storageSet("sync", sync);
-		});
-		// Construct and insert option elements from the option details.
-		Object.keys(tabInfo.options).forEach(optionKey => {
-			valuesCurrent[optionKey] = {};
-			const optionInfo = tabInfo.options[optionKey];
-			const section = document.createElement("div");
-			section.classList.add(OptionClass.OPTION_SECTION);
-			const optionLabel = document.createElement("div");
-			optionLabel.textContent = optionInfo.label;
-			optionLabel.classList.add(OptionClass.OPTION_LABEL);
-			section.appendChild(optionLabel);
-			const table = document.createElement("div");
-			table.classList.add(OptionClass.TABLE_PREFERENCES);
-			section.appendChild(table);
-			container.appendChild(section);
-			if (sync[optionKey] === undefined) {
-				optionLabel.classList.add(OptionClass.ERRONEOUS);
-				return;
-			}
-			const preferences = optionInfo.preferences ?? { [optionKey]: optionInfo };
-			Object.keys(preferences).forEach((preferenceKey, i) => {
-				const preferenceInfo = preferences[preferenceKey];
-				const row = document.createElement("div");
-				const addCell = (node: Node, isInFirstColumn = false) => {
-					const cell = document.createElement("div");
-					cell.appendChild(node);
-					if (isInFirstColumn) {
-						cell.classList.add(OptionClass.PREFERENCE_CELL_LABEL);
-					}
-					row.appendChild(cell);
-				};
-				const inputId = `input-${getIdSequential.next().value}`;
-				const preferenceLabel = document.createElement("label");
-				preferenceLabel.htmlFor = inputId;
-				preferenceLabel.textContent = preferenceInfo.label;
-				preferenceLabel.title = preferenceInfo.tooltip ?? "";
-				const inputDefault = document.createElement("input");
-				inputDefault.type = preferenceInfo.type === PreferenceType.BOOLEAN ? "checkbox" : "text";
-				inputDefault.disabled = true;
-				const input = document.createElement("input");
-				input.id = inputId;
-				input.type = inputDefault.type;
-				input.classList.add(`${optionKey}-${preferenceKey}`);
-				addCell(preferenceLabel, true);
-				addCell(input);
-				addCell(inputDefault);
-				table.appendChild(row);
-				row.classList.add(OptionClass.PREFERENCE_ROW);
-				row.classList.add(i % 2 ? OptionClass.ODD : OptionClass.EVEN);
-				const valueDefault = optionsDefault[optionKey][preferenceKey];
-				const value = sync[optionKey][preferenceKey];
-				if (value === undefined) {
-					preferenceLabel.classList.add(OptionClass.ERRONEOUS);
-					input.disabled = true;
-				} else {
-					const propertyKey = preferenceInfo.type === PreferenceType.BOOLEAN ? "checked" : "value";
-					inputDefault[propertyKey as string] = valueDefault;
-					input[propertyKey as string] = value;
-					valuesCurrent[optionKey][preferenceKey] = input[propertyKey];
-					input.addEventListener("input", () =>
-						preferenceLabel.classList[
-							input[propertyKey] === valuesCurrent[optionKey][preferenceKey] ? "remove" : "add"
-						](OptionClass.MODIFIED)
-					);
-				}
-			});
-		});
-	};
-
-	return (optionsInfo: OptionsInfo) => {
-		fillAndInsertStylesheet();
-		loadTab(0, document.body, optionsInfo);
-	};
-})();
-
-(() => {
-	/**
-	 * Gets details of the options to present, in a defined structure with tabs at the top level.
-	 * Corresponds exactly with extension storage items.
-	 * @returns Details of all exposed options.
-	 */
-	const getOptionsInfo = (): OptionsInfo => [
->>>>>>> a88f9f84
 		{
 			className: "panel-general",
 			name: {
@@ -692,27 +514,17 @@
 	• Large numbers of highlights are handled well.
 • Very efficient at matching time. Matches are found instantly and almost never cause slowdown.
 • Has no effect on webpages, but backgrounds which obscure highlights become hidden.`
-<<<<<<< HEAD
 								,
 							},
 							ConfigKey.HIGHLIGHT_METHOD,
 							"paintReplaceByClassic",
 							InputType.CHECKBOX,
 						),
-						getControlOptionTemp(
+						/*getControlOptionTemp(
 							{
 								text: "Use experimental browser APIs",
 								tooltip:
 `${getName()} can highlight using experimental APIs. The behavior of this flag will change over time.
-=======
-							,
-							type: PreferenceType.BOOLEAN,
-						},
-						/*paintUseExperimental: {
-							label: "Use experimental browser APIs (hover for details)",
-							tooltip:
-`Mark My Search can highlight using experimental APIs. The behavior of this flag will change over time.
->>>>>>> a88f9f84
 Current effects:
 
 CLASSIC
@@ -721,24 +533,13 @@
 PAINT
 • Firefox: The CSS element() function is used instead of SVG rendering.
 • Chromium: The CSS [Houdini] Painting API is used instead of SVG rendering.`
-<<<<<<< HEAD
 								,
 							},
 							ConfigKey.HIGHLIGHT_METHOD,
 							"paintUseExperimental",
 							InputType.CHECKBOX,
-						),
-					],
-=======
-							,
-							type: PreferenceType.BOOLEAN,
-						},*/
-						hues: {
-							label: "Highlight color hue cycle",
-							type: PreferenceType.ARRAY_NUMBER,
-						},
-					},
->>>>>>> a88f9f84
+						),*/
+					],
 				},
 				{
 					title: {
