chrome.storage = useChromeAPI() ? chrome.storage : browser.storage as typeof chrome.storage;
chrome.storage.session ??= chrome.storage.local;

type ResearchInstances = Record<number, ResearchInstance>
type Engines = Record<string, Engine>
type BankValues = {
	[BankKey.RESEARCH_INSTANCES]: ResearchInstances
	[BankKey.ENGINES]: Engines
}
type StorageValue<T, Wrapped = true, Meta = false> = Wrapped extends true
	? (Meta extends true
		? {
			wValue: T
			sync: boolean
		} : {
			wValue: T
		}
	) : T
type StorageValueWithDefault<T, Wrapped = true, Meta = false> = (Wrapped extends true ? {
	wUseDefault: boolean
} : T) & StorageValue<T, Wrapped, Meta>
type StorageArray<T, Wrapped = true, Meta = false> = (Wrapped extends true ? {
	list: T
	wOutlist: T
} : T) & StorageValue<T, Wrapped, Meta>
type ConfigBarControlsShown<Wrapped = false, Meta = false> = {
	toggleBarCollapsed: StorageValue<boolean, Wrapped, Meta>
	disableTabResearch: StorageValue<boolean, Wrapped, Meta>
	performSearch: StorageValue<boolean, Wrapped, Meta>
	toggleHighlights: StorageValue<boolean, Wrapped, Meta>
	appendTerm: StorageValue<boolean, Wrapped, Meta>
	replaceTerms: StorageValue<boolean, Wrapped, Meta>
}
type ConfigBarLook<Wrapped = false, Meta = false> = {
	showEditIcon: StorageValue<boolean, Wrapped, Meta>
	showRevealIcon: StorageValue<boolean, Wrapped, Meta>
	fontSize: StorageValueWithDefault<string, Wrapped, Meta>
	opacityControl: StorageValueWithDefault<number, Wrapped, Meta>
	opacityTerm: StorageValueWithDefault<number, Wrapped, Meta>
	borderRadius: StorageValueWithDefault<string, Wrapped, Meta>
}
type ConfigHighlightMethod<Wrapped = false, Meta = false> = {
	paintReplaceByClassic: StorageValue<boolean, Wrapped, Meta>
	paintUseExperimental: StorageValueWithDefault<boolean, Wrapped, Meta>
	hues: StorageValueWithDefault<Array<number>, Wrapped, Meta>
}
type ConfigURLFilters<Wrapped = false, Meta = false> = {
	noPageModify: StorageArray<URLFilter, Wrapped, Meta>
	nonSearch: StorageArray<URLFilter, Wrapped, Meta>
}
type ConfigValues<Wrapped = false, Meta = false> = {
	[ConfigKey.THEME]: {
		edition: StorageValueWithDefault<ThemeEdition, Wrapped, Meta>
		variant: StorageValueWithDefault<ThemeVariant, Wrapped, Meta>
		hue: StorageValueWithDefault<number, Wrapped, Meta>
		contrast: StorageValue<number, Wrapped, Meta>
		lightness: StorageValue<number, Wrapped, Meta>
		saturation: StorageValue<number, Wrapped, Meta>
		fontScale: StorageValue<number, Wrapped, Meta>
	}
	[ConfigKey.RESEARCH_INSTANCE_OPTIONS]: {
		restoreLastInTab: StorageValue<boolean, Wrapped, Meta>
	}
	[ConfigKey.AUTO_FIND_OPTIONS]: {
		enabled: StorageValue<boolean, Wrapped, Meta>
		stoplist: StorageArray<Array<string>, Wrapped, Meta>
		searchParams: StorageArray<Array<string>, Wrapped, Meta>
	}
	[ConfigKey.MATCH_MODE_DEFAULTS]: StorageValueWithDefault<MatchMode, Wrapped, Meta>
	[ConfigKey.SHOW_HIGHLIGHTS]: {
		default: StorageValue<boolean, Wrapped, Meta>
		overrideSearchPages: StorageValue<boolean, Wrapped, Meta>
		overrideResearchPages: StorageValue<boolean, Wrapped, Meta>
	}
	[ConfigKey.BAR_COLLAPSE]: {
		fromSearch: StorageValue<boolean, Wrapped, Meta>
		fromTermListAuto: StorageValue<boolean, Wrapped, Meta>
	}
	[ConfigKey.BAR_CONTROLS_SHOWN]: ConfigBarControlsShown<Wrapped, Meta>
	[ConfigKey.BAR_LOOK]: ConfigBarLook<Wrapped, Meta>
	[ConfigKey.HIGHLIGHT_METHOD]: ConfigHighlightMethod<Wrapped, Meta>
	[ConfigKey.URL_FILTERS]: ConfigURLFilters<Wrapped, Meta>
	[ConfigKey.TERM_LISTS]: StorageValue<Array<TermList>, Wrapped, Meta>
}
type URLFilter = Array<{
	hostname: string,
	pathname: string,
}>
type TermList = {
	name: string
	terms: Array<MatchTerm>
	urlFilter: URLFilter
}

//type StorageAreaName = "session" | "local" | "sync"

//type StorageArea<Area extends StorageAreaName> =
//	Area extends "session" ? StorageVolatile :
//	Area extends "local" ? StorageLocal :
//	Area extends "sync" ? Storage :
//never;

//type StorageAreaValues<Area extends StorageAreaName> =
//	Area extends "session" ? StorageSessionValues :
//	Area extends "local" ? StorageLocalValues :
//	Area extends "sync" ? StorageSyncValues :
//never;

enum BankKey { // Keys assumed to be unique across all storage areas (excluding 'managed')
	RESEARCH_INSTANCES = "researchInstances",
	ENGINES = "engines",
}

enum ConfigKey {
	THEME = "theme",
	RESEARCH_INSTANCE_OPTIONS = "researchInstanceOptions",
	AUTO_FIND_OPTIONS = "autoFindOptions",
	MATCH_MODE_DEFAULTS = "matchModeDefaults",
	SHOW_HIGHLIGHTS = "showHighlights",
	BAR_COLLAPSE = "barCollapse",
	BAR_CONTROLS_SHOWN = "barControlsShown",
	BAR_LOOK = "barLook",
	HIGHLIGHT_METHOD = "highlightMethod",
	URL_FILTERS = "urlFilters",
	TERM_LISTS = "termLists",
}

enum ThemeEdition {
	CLASSIC = "classic",
}

enum ThemeVariant {
	DARK = "dark",
	LIGHT = "light",
	AUTO = "auto",
}

interface ResearchInstance {
	terms: MatchTerms
	highlightsShown: boolean
	barCollapsed: boolean
	enabled: boolean
}

/**
 * The default options to be used for items missing from storage, or to which items may be reset.
 * Set to sensible options for a generic first-time user of the extension.
 */
const configDefault: ConfigValues<true, true> = {
	theme: {
		edition: {
			wValue: ThemeEdition.CLASSIC,
			wUseDefault: false,
			sync: false,
		},
		variant: {
			wValue: ThemeVariant.DARK,
			wUseDefault: true,
			sync: false,
		},
		hue: {
			wValue: 284,
			wUseDefault: true,
			sync: true,
		},
		contrast: {
			wValue: 1,
			sync: true,
		},
		lightness: {
			wValue: 1,
			sync: true,
		},
		saturation: {
			wValue: 1,
			sync: true,
		},
		fontScale: {
			wValue: 1,
			sync: false,
		},
	},
	researchInstanceOptions: {
		restoreLastInTab: {
			wValue: true,
			sync: false,
		},
	},
	autoFindOptions: {
		enabled: {
			wValue: true,
			sync: false,
		},
		searchParams: {
			list: [ // Order of specificity, as only the first match will be used.
				"search_terms", "search_term", "searchTerms", "searchTerm",
				"search_query", "searchQuery",
				"search",
				"query",
				"phrase",
				"keywords", "keyword",
				"terms", "term",
				"text",
				// Short forms:
				"s", "q", "p", "k",
				// Special cases:
				"_nkw", // eBay
				"wd", // Baidu
			],
			wValue: [],
			wOutlist: [],
			sync: true,
		},
		stoplist: {
			list: [
				"i", "a", "an", "and", "or", "not", "the", "that", "there", "where", "which", "to", "do", "of", "in", "on", "at", "too",
				"if", "for", "while", "is", "as", "isn't", "are", "aren't", "can", "can't", "how", "vs",
				"them", "their", "theirs", "her", "hers", "him", "his", "it", "its", "me", "my", "one", "one's", "you", "your", "yours",
			],
			wValue: [],
			wOutlist: [],
			sync: true,
		},
	},
	matchModeDefaults: {
		wValue: {
			regex: false,
			case: false,
			stem: true,
			whole: false,
			diacritics: true,
		},
		wUseDefault: true,
		sync: false,
	},
	showHighlights: {
		default: {
			wValue: true,
			sync: true,
		},
		overrideSearchPages: {
			wValue: false,
			sync: true,
		},
		overrideResearchPages: {
			wValue: false,
			sync: true,
		},
	},
	barCollapse: {
		fromSearch: {
			wValue: false,
			sync: true,
		},
		fromTermListAuto: {
			wValue: false,
			sync: true,
		},
	},
	barControlsShown: {
		toggleBarCollapsed: {
			wValue: true,
			sync: true,
		},
		disableTabResearch: {
			wValue: true,
			sync: true,
		},
		performSearch: {
			wValue: false,
			sync: true,
		},
		toggleHighlights: {
			wValue: true,
			sync: true,
		},
		appendTerm: {
			wValue: true,
			sync: true,
		},
		replaceTerms: {
			wValue: true,
			sync: true,
		},
	},
	barLook: {
		showEditIcon: {
			wValue: true,
			sync: true,
		},
		showRevealIcon: {
			wValue: true,
			sync: true,
		},
		fontSize: {
			wValue: "14.6px",
			wUseDefault: true,
			sync: true,
		},
		opacityControl: {
			wValue: 0.8,
			wUseDefault: true,
			sync: true,
		},
		opacityTerm: {
			wValue: 0.86,
			wUseDefault: true,
			sync: true,
		},
		borderRadius: {
			wValue: "4px",
			wUseDefault: true,
			sync: true,
		},
	},
	highlightMethod: {
		paintReplaceByClassic: {
			wValue: true,
			sync: false,
		},
		paintUseExperimental: {
			wValue: false,
			wUseDefault: true,
			sync: false,
		},
		hues: {
			wValue: [ 300, 60, 110, 220, 30, 190, 0 ],
			wUseDefault: true,
			sync: true,
		},
	},
	urlFilters: {
		noPageModify: {
			list: [],
			wValue: [],
			wOutlist: [],
			sync: true
		},
		nonSearch: {
			list: [],
			wValue: [],
			wOutlist: [],
			sync: true,
		},
	},
	termLists: {
		wValue: [],
		sync: true,
	},
};

/**
 * The working cache of items retrieved from the volatile bank since the last background startup.
 */
const bankCache: Partial<BankValues> = {};

/**
 * The working cache of items retrieved from the persistent config since the last background startup.
 */
const configCache: Partial<ConfigValues<true>> = {};

const configCacheKeysLocal: Set<string> = new Set;
const configCacheKeysSync: Set<string> = new Set;

/**
 * Gets an object of key-value pairs corresponding to a set of keys in the given area of storage.
 * Storage may be fetched asynchronously or immediately retrieved from a cache.
 * @param area The name of the storage area from which to retrieve values.
 * @param keys The keys corresponding to the entries to retrieve.
 * @returns A promise resolving to an object of storage entries.
 */
//

// eslint-disable-next-line @typescript-eslint/no-unused-vars
const bankSet = async (bank: Partial<BankValues>) => {
	Object.entries(bank).forEach(([ key, value ]) => {
		bankCache[key] = value;
	});
	await chrome.storage.session.set(bank);
};

// eslint-disable-next-line @typescript-eslint/no-unused-vars
const bankGet = async (keys: Array<BankKey>): Promise<BankValues> => {
	// TODO investigate flattening storage of research instances (one level)
	const bank = await (chrome.storage.session
		? chrome.storage.session.get(keys)
		: chrome.storage.local.get(keys)) as BankValues;
	keys.forEach(key => {
		if (!(key in bank) || bank[key] === undefined) {
			bank[key] = {};
		}
	});
	return bank;
};

// eslint-disable-next-line @typescript-eslint/no-unused-vars
<<<<<<< HEAD
const configSet = async (config: Partial<ConfigValues>) => {
	await configCachePopulate(Object.keys(config) as Array<ConfigKey>);
	const configWrappedLocal: Partial<ConfigValues<true>> = {};
	const configWrappedSync: Partial<ConfigValues<true>> = {};
	Object.keys(config).forEach(key1 => {
		if ((configDefault[key1] as StorageValue<unknown, true, true>).wValue !== undefined) {
			const config1WrappedDefault = configDefault[key1] as StorageValue<true>;
			if (typeof config[key1] !== typeof config1WrappedDefault.wValue) {
				config[key1] = config1WrappedDefault.wValue;
				console.log("mismatched type", config[key1], key1);
			}
			configCache[key1].wValue = config[key1];
			if (configCacheKeysLocal.has(key1)) {
				configWrappedLocal[key1] = configCache[key1];
			} else if (configCacheKeysSync.has(key1)) {
				configWrappedSync[key1] = configCache[key1];
			}
		} else {
			if (typeof config[key1] !== "object") {
				config[key1] = {};
				console.log("mismatched type", config[key1], key1);
			}
			const config1WrappedDefault = configDefault[key1] as Record<string, StorageValue<unknown, true, true>>;
			configWrappedLocal[key1] ??= {};
			configWrappedSync[key1] ??= {};
			Object.keys(config1WrappedDefault).forEach(key2 => {
				if (typeof config[key1][key2] !== typeof config1WrappedDefault[key2].wValue) {
					config[key1][key2] = config1WrappedDefault[key2].wValue;
					console.log("mismatched type", config[key1][key2], key1, key2);
				}
				configCache[key1][key2].wValue = config[key1][key2];
				const key2Full = `${key1}_${key2}`;
				if (configCacheKeysLocal.has(key2Full)) {
					configWrappedLocal[key1][key2] = configCache[key1][key2];
				} else if (configCacheKeysSync.has(key2Full)) {
					configWrappedSync[key1][key2] = configCache[key1][key2];
				}
			});
		}
	});
	const setLocal = chrome.storage.local.set(configWrappedLocal);
	const setSync = chrome.storage.sync.set(configWrappedSync);
	await setLocal;
	await setSync;
};

const configCachePopulate = async (keys: Array<ConfigKey>) => {
	// TODO flatten storage AT LEAST one level, e.g. {key1}_{key2} where key1.key2 maps to a wrapped value
	keys = keys.filter(key1 => (configDefault[key1] as StorageValue<unknown, true, true>).wValue !== undefined
		? (!configCacheKeysLocal.has(key1) && !configCacheKeysSync.has(key1))
		: Object.keys(configDefault[key1]).every(key2 =>
			!configCacheKeysLocal.has(`${key1}_${key2}`) && !configCacheKeysSync.has(`${key1}_${key2}`)
		));
	if (!keys.length) {
		return;
=======
const storageInitialize = async () => {
	const local = await storageGet("local");
	const localOld = { ...local };
	const toRemove: Array<string> = [];
	if (objectFixWithDefaults(local, {
		enabled: true,
		followLinks: true,
		persistResearchInstances: true,
	} as StorageLocalValues, toRemove)) {
		console.warn("Storage 'local' cleanup rectified issues. Results:", localOld, local); // Use standard logging system?
	}
	await storageSet("local", local);
	if (chrome.storage["session"] !== chrome.storage.local) { // Temporary fix. Without the 'session' API, its values may be stored in 'local'.
		await chrome.storage.local.remove(toRemove);
>>>>>>> a88f9f84
	}
	const getLocal = chrome.storage.local.get(keys) as Promise<Partial<ConfigValues<true>>>;
	const getSync = chrome.storage.sync.get(keys) as Promise<Partial<ConfigValues<true>>>;
	const configWrappedLocal = await getLocal;
	const configWrappedSync = await getSync;
	const configWrappedLocalAdd: Partial<ConfigValues<true>> = {};
	const configWrappedSyncAdd: Partial<ConfigValues<true>> = {};
	keys.forEach(key1 => {
		if ((configDefault[key1] as StorageValue<unknown, true, true>).wValue !== undefined) {
			const configWrapped1Default = configDefault[key1] as StorageValue<unknown, true, true>;
			const configWrapped1Local = (configWrappedLocal[key1] as StorageValue<unknown> | undefined)?.wValue
				? (configWrappedLocal[key1] as StorageValue<unknown>)
				: undefined;
			const configWrapped1Sync = (configWrappedSync[key1] as StorageValue<unknown> | undefined)?.wValue
				? (configWrappedLocal[key1] as StorageValue<unknown>)
				: undefined;
			(configCache[key1] as StorageValue<unknown>) = {
				wValue: configWrapped1Local?.wValue ?? configWrapped1Sync?.wValue ?? configWrapped1Default.wValue,
			};
			if (configWrapped1Local?.wValue) {
				if (typeof configWrapped1Local.wValue !== typeof configWrapped1Default.wValue) {
					(configCache[key1] as StorageValue<unknown>).wValue = configWrapped1Default.wValue;
					(configWrappedLocalAdd[key1] as StorageValue<unknown>) = {
						wValue: configWrapped1Default.wValue,
					};
					configCacheKeysLocal.add(key1);
				}
				configCacheKeysLocal.add(key1);
			} else if (configWrapped1Sync?.wValue) {
				if (typeof configWrapped1Sync.wValue !== typeof configWrapped1Default.wValue) {
					(configCache[key1] as StorageValue<unknown>).wValue = configWrapped1Default.wValue;
					(configWrappedSyncAdd[key1] as StorageValue<unknown>) = {
						wValue: configWrapped1Default.wValue,
					};
					configCacheKeysSync.add(key1);
				}
				configCacheKeysSync.add(key1);
			} else {
				if (configWrapped1Default.sync) {
					(configWrappedSyncAdd[key1] as StorageValue<unknown>) = {
						wValue: configWrapped1Default.wValue,
					};
					configCacheKeysSync.add(key1);
				} else {
					(configWrappedLocalAdd[key1] as StorageValue<unknown>) = {
						wValue: configWrapped1Default.wValue,
					};
					configCacheKeysLocal.add(key1);
				}
			}
		} else {
			const configWrapped1Default = configDefault[key1] as Record<string, StorageValue<unknown, true, true>>;
			const configWrapped1Local = (configWrappedLocal[key1] ?? {}) as Record<string, StorageValue<unknown>>;
			const configWrapped1Sync = (configWrappedSync[key1] ?? {}) as Record<string, StorageValue<unknown>>;
			const configWrapped1LocalAdd = {} as Record<string, StorageValue<unknown>>;
			const configWrapped1SyncAdd = {} as Record<string, StorageValue<unknown>>;
			(configWrappedLocalAdd[key1] as typeof configWrapped1LocalAdd) = configWrapped1LocalAdd;
			(configWrappedSyncAdd[key1] as typeof configWrapped1SyncAdd) = configWrapped1SyncAdd;
			const configCache1 = (configCache[key1] ?? {}) as Record<string, StorageValue<unknown>>;
			(configCache[key1] as typeof configCache1) = configCache1;
			let addLocal = false;
			let addSync = false;
			Object.keys(configWrapped1Default).forEach(key2 => {
				const configWrapped2Default = configWrapped1Default[key2];
				const configWrapped2Local = (configWrapped1Local[key2] as StorageValue<unknown> | undefined)?.wValue !== undefined
					? configWrapped1Local[key2]
					: undefined;
				const configWrapped2Sync = (configWrapped1Sync[key2] as StorageValue<unknown> | undefined)?.wValue !== undefined
					? configWrapped1Sync[key2]
					: undefined;
				configCache1[key2] = {
					wValue: configWrapped2Local?.wValue ?? configWrapped2Sync?.wValue ?? configWrapped2Default.wValue,
				};
				const key2Full = `${key1}_${key2}`;
				if (configWrapped2Local?.wValue) {
					if (typeof configWrapped2Local.wValue !== typeof configWrapped2Default.wValue) { // TODO make function
						addLocal = true;
						configWrapped1LocalAdd[key2] = {
							wValue: configWrapped2Default.wValue,
						};
						configCacheKeysLocal.add(key2Full);
					}
					configCacheKeysLocal.add(key2Full);
				} else if (configWrapped2Sync?.wValue) {
					if (typeof configWrapped2Sync.wValue !== typeof configWrapped2Default.wValue) { // TODO make function
						addSync = true;
						configWrapped1SyncAdd[key2] = {
							wValue: configWrapped2Default.wValue,
						};
						configCacheKeysSync.add(key2Full);
					}
					configCacheKeysSync.add(key2Full);
				} else {
					if (configWrapped2Default.sync) {
						addSync = true;
						configWrapped1SyncAdd[key2] = {
							wValue: configWrapped2Default.wValue,
						};
						configCacheKeysSync.add(key2Full);
					} else {
						addLocal = true;
						configWrapped1LocalAdd[key2] = {
							wValue: configWrapped2Default.wValue,
						};
						configCacheKeysLocal.add(key2Full);
					}
				}
			});
			if (!addLocal) {
				delete configWrappedLocalAdd[key1];
			}
			if (!addSync) {
				delete configWrappedSyncAdd[key1];
			}
		}
	});
	//const setLocal = Object.keys(configWrappedLocalAdd).length ? chrome.storage.local.set(configWrappedLocalAdd) : undefined;
	//const setSync = Object.keys(configWrappedSyncAdd).length ? chrome.storage.sync.set(configWrappedSyncAdd) : undefined;
	//await setLocal;
	//await setSync;
};

// eslint-disable-next-line @typescript-eslint/no-unused-vars
const configGet = async <T extends ConfigKey>(keys: Array<T>): Promise<{ [P in T]: ConfigValues[P] }> => {
	await configCachePopulate(keys);
	const config = {} as { [P in T]: ConfigValues[P] };
	keys.forEach(key1 => {
		if ((configDefault[key1] as StorageValue<unknown, true, true>).wValue !== undefined) {
			(config[key1] as StorageValue<unknown, false>) = (configCache[key1] as StorageValue<unknown>).wValue;
		} else {
			const config1 = {} as Record<string, StorageValue<unknown, false>>;
			(config[key1] as typeof config1) = config1;
			Object.keys(configDefault[key1]).forEach(key2 => {
				config1[key2] = (configCache[key1] as Record<string, StorageValue<unknown>>)[key2].wValue;
			});
		}
	});
	return config;
};

/**
 * Makes an object conform to an object of defaults.
 * Missing default items are assigned, and items with no corresponding default are removed. Items within arrays are ignored.
 * @param object An object to repair.
 * @param defaults An object of default items to be compared with the first object.
 * @param toRemove An empty array to be filled with deleted top-level keys.
 * @param atTopLevel Indicates whether or not the function is currently at the top level of the object.
 * @returns Whether or not any fixes were applied.
 */
// eslint-disable-next-line @typescript-eslint/no-unused-vars
const objectFixWithDefaults = (
	object: Record<string, unknown>,
	defaults: Record<string, unknown>,
	toRemove: Array<string>,
	atTopLevel = true,
): boolean => {
	let hasModified = false;
	Object.keys(object).forEach(objectKey => {
		if (defaults[objectKey] === undefined) {
			delete object[objectKey];
			if (atTopLevel) {
				toRemove.push(objectKey);
			}
			hasModified = true;
		} else if (typeof(object[objectKey]) === "object" && !Array.isArray(object[objectKey])) {
			if (objectFixWithDefaults(
				object[objectKey] as Record<string, unknown>,
				defaults[objectKey] as Record<string, unknown>,
				toRemove,
				false,
			)) {
				hasModified = true;
			}
		}
	});
	Object.keys(defaults).forEach(defaultsKey => {
		if (typeof(object[defaultsKey]) !== typeof(defaults[defaultsKey])
			|| Array.isArray(object[defaultsKey]) !== Array.isArray(defaults[defaultsKey])) {
			object[defaultsKey] = defaults[defaultsKey];
			hasModified = true;
		}
	});
	return hasModified;
};

/**
 * Checks persistent options storage for unwanted or misconfigured values, then restores it to a normal state.
 */
// eslint-disable-next-line @typescript-eslint/no-unused-vars
const optionsRepair = async () => {
	//const sync = await storageGet("sync");
	//const syncOld = { ...sync };
	//const toRemove = [];
	//if (objectFixWithDefaults(sync, configValues, toRemove)) {
	//	console.warn("Storage 'sync' cleanup rectified issues. Results:", syncOld, sync); // Use standard logging system?
	//}
	//configSet(sync);
	//await chrome.storage.sync.remove(toRemove);
};

chrome.storage.onChanged.addListener((changes, areaName) => {
	// TODO check that the change was not initiated from the same script
	//if ([ "researchInstances", "engines" ].some(key => changes[key])) {
	//	areaName = "session";
	//}
	[ BankKey.RESEARCH_INSTANCES, BankKey.ENGINES ].forEach(key => {
		if (changes[key] !== undefined) {
			bankCache[key] = changes[key].newValue;
			delete changes[key];
		}
	});
	switch (areaName) {
	case "session": {
		Object.entries(changes).forEach(([ key, value ]) => {
			bankCache[key] = value.newValue;
		});
		break;
	} case "local":
	case "sync": {
		const keyCacheThis = areaName === "local" ? configCacheKeysLocal : configCacheKeysSync;
		const keyCacheOther = areaName === "local" ? configCacheKeysSync : configCacheKeysLocal;
		console.log(changes);
		Object.keys(changes).forEach(key1 => {
			if (configDefault[key1].wValue) {
				if (changes[key1].newValue?.wValue !== undefined) {
					(configCache[key1] as StorageValue<unknown>) = {
						wValue: changes[key1].newValue.wValue,
					};
					keyCacheThis.add(key1);
					keyCacheOther.delete(key1);
				}
			} else {
				configCache[key1] ??= {};
				Object.keys(changes[key1].newValue ?? {}).forEach(key2 => {
					if (changes[key1].newValue[key2]?.wValue !== undefined) {
						(configCache[key1][key2] as StorageValue<unknown>) = {
							wValue: changes[key1].newValue[key2].wValue,
						};
						const key2Full = `${key1}_${key2}`;
						keyCacheThis.add(key2Full);
						keyCacheOther.delete(key2Full);
					}
				});
			}
		});
		break;
	}}
});

/*const updateCache = (changes: Record<string, chrome.storage.StorageChange>, areaName: StorageAreaName | "managed") => {
	if (areaName === "managed") {
		return;
	}
	if ([ "researchInstances", "engines" ].some(key => changes[key])) {
		areaName = "session";
	}
	Object.entries(changes).forEach(([ key, value ]) => {
		storageCache[areaName][key] = value.newValue;
	});
};

chrome.storage.onChanged.addListener(updateCache);

(() => {
	Object.keys(storageCache).forEach(async (areaName: StorageAreaName) => {
		const area = await chrome.storage[areaName].get();
		const areaChange: Record<string, chrome.storage.StorageChange> = {};
		Object.keys(area).forEach(key => {
			areaChange[key] = { oldValue: area[key], newValue: area[key] };
		});
		updateCache(areaChange, areaName);
	});
})();*/<|MERGE_RESOLUTION|>--- conflicted
+++ resolved
@@ -394,7 +394,6 @@
 };
 
 // eslint-disable-next-line @typescript-eslint/no-unused-vars
-<<<<<<< HEAD
 const configSet = async (config: Partial<ConfigValues>) => {
 	await configCachePopulate(Object.keys(config) as Array<ConfigKey>);
 	const configWrappedLocal: Partial<ConfigValues<true>> = {};
@@ -450,22 +449,6 @@
 		));
 	if (!keys.length) {
 		return;
-=======
-const storageInitialize = async () => {
-	const local = await storageGet("local");
-	const localOld = { ...local };
-	const toRemove: Array<string> = [];
-	if (objectFixWithDefaults(local, {
-		enabled: true,
-		followLinks: true,
-		persistResearchInstances: true,
-	} as StorageLocalValues, toRemove)) {
-		console.warn("Storage 'local' cleanup rectified issues. Results:", localOld, local); // Use standard logging system?
-	}
-	await storageSet("local", local);
-	if (chrome.storage["session"] !== chrome.storage.local) { // Temporary fix. Without the 'session' API, its values may be stored in 'local'.
-		await chrome.storage.local.remove(toRemove);
->>>>>>> a88f9f84
 	}
 	const getLocal = chrome.storage.local.get(keys) as Promise<Partial<ConfigValues<true>>>;
 	const getSync = chrome.storage.sync.get(keys) as Promise<Partial<ConfigValues<true>>>;
