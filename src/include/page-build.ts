--- conflicted
+++ resolved
@@ -888,15 +888,9 @@
 					if (labelInfo.getText) {
 						labelInfo.getText(containerIndex).then(text => label.textContent = text);
 					}
-<<<<<<< HEAD
-					const inputId = getIdSequential.next().value;
+					const inputId = `input-${getIdSequential.next().value}`;
 					label.htmlFor = inputId;
 					return [ label, inputId ];
-=======
-					const checkboxId = `input-${getIdSequential.next().value}`;
-					label.htmlFor = checkboxId;
-					return [ label, checkboxId ];
->>>>>>> a88f9f84
 				}
 			})();
 			if (labelInfo.tooltip) {
@@ -1038,11 +1032,7 @@
 				const getObjectIndex = () => Array.from(container.children).indexOf(objectElement);
 				const insertColumn = (columnInfo: PageInteractionObjectColumnInfo) => {
 					if (columnInfo.rows.length > 1) {
-<<<<<<< HEAD
-						const inputId = getIdSequential.next().value;
-=======
-						const checkboxId = `input-${getIdSequential.next().value}`;
->>>>>>> a88f9f84
+						const inputId = `input-${getIdSequential.next().value}`;
 						const toggleCheckbox = document.createElement("input");
 						toggleCheckbox.type = "checkbox";
 						toggleCheckbox.id = inputId;
