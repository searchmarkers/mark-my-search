--- conflicted
+++ resolved
@@ -70,6 +70,8 @@
 	BAR_TERMS = "bar-terms",
 	BAR_CONTROLS = "bar-controls",
 	MARKER_GUTTER = "markers",
+	DRAW_CONTAINER = "draw-container",
+	DRAW_ELEMENT = "draw",
 }
 
 enum TermChange {
@@ -110,6 +112,8 @@
 interface TermStyle {
 	hue: number
 }
+
+const usePaintNotElement = !this.browser;
 
 /**
  * Gets a selector for selecting by ID or class, or for CSS at-rules. Abbreviated due to prolific use.
@@ -274,7 +278,7 @@
 	{ animation: ${getSel(AtRuleID.FLASH)} 1s; }
 /**/
 	`) + `
-/* || Term Highlight */
+${usePaintNotElement ? `/* || Term Highlight */
 #${getSel(ElementID.BAR)}.${getSel(ElementClass.HIGHLIGHTS_SHOWN)} ~ body [highlight]
 	{ background-image: paint(highlights) !important; --mms-styles: ${JSON.stringify((() => {
 		const styles: TermSelectorStyles = {};
@@ -283,7 +287,11 @@
 		});
 		return styles;
 	})())}; }
-/**/
+/**/` : `
+#${getSel(ElementID.DRAW_CONTAINER)}
+	{ position: fixed; width: 100%; height: 100%; z-index: -99999; }
+#${getSel(ElementID.DRAW_CONTAINER)} > *
+	{ position: fixed; width: 100%; height: 100%; }`}
 
 /* || Transitions */
 @keyframes ${getSel(AtRuleID.MARKER_ON)}
@@ -297,6 +305,15 @@
 		const hue = hues[i % hues.length];
 		term.hue = hue;
 		style.textContent += makeImportant(`
+/* || Term Highlights */
+#${getSel(ElementID.BAR)}.${getSel(ElementClass.HIGHLIGHTS_SHOWN)}
+~ #${getSel(ElementID.DRAW_CONTAINER)} .${getSel(ElementClass.TERM, term.selector)},
+#${getSel(ElementID.BAR)}
+~ #${getSel(ElementID.DRAW_CONTAINER)} .${getSel(ElementClass.FOCUS_CONTAINER)} .${getSel(ElementClass.TERM, term.selector)}
+	{ background: ${getBackgroundStyle(i, hues.length, `hsl(${hue} 100% 60% / 0.4)`, `hsl(${hue} 100% 84% / 0.4)`)};
+	border-radius: 2px; box-shadow: 0 0 0 1px hsl(${hue} 100% 20% / 0.35); }
+/**/
+
 /* || Term Scroll Markers */
 #${getSel(ElementID.MARKER_GUTTER)} .${getSel(ElementClass.TERM, term.selector)}
 	{ background: hsl(${hue} 100% 44%); }
@@ -305,13 +322,9 @@
 /* || Term Control Buttons */
 #${getSel(ElementID.BAR_TERMS)} .${getSel(ElementClass.TERM, term.selector)}
 .${getSel(ElementClass.CONTROL_PAD)}
-<<<<<<< HEAD
-	{ background: ${getBackgroundStyle(i, hues.length, `hsl(${hue} 70% 70% / 0.8)`, `hsl(${hue} 70% 88% / 0.8)`)}; }
-#${getSel(ElementID.BAR_TERMS)}.${getSel(ElementClass.DISABLED)} .${getSel(ElementClass.TERM, term.selector)}
-.${getSel(ElementClass.CONTROL_PAD)}
-	{ background: ${getBackgroundStyle(i, hues.length, `hsl(${hue} 70% 70% / 0.4)`, `hsl(${hue} 70% 88% / 0.4)`)}; }
-=======
 	{ background: ${getBackgroundStyle(
+		i,
+		hues.length,
 		`hsl(${hue} 70% 70% / ${controlsInfo.barLook.opacityTerm})`,
 		`hsl(${hue} 70% 88% / ${controlsInfo.barLook.opacityTerm})`,
 	)}; }
@@ -319,10 +332,11 @@
 #${getSel(ElementID.BAR_TERMS)} .${getSel(ElementClass.TERM, term.selector)}
 .${getSel(ElementClass.CONTROL_PAD)}
 	{ background: ${getBackgroundStyle(
+		i,
+		hues.length,
 		`hsl(${hue} 70% 70% / min(${controlsInfo.barLook.opacityTerm}, 0.4))`,
 		`hsl(${hue} 70% 88% / min(${controlsInfo.barLook.opacityTerm}, 0.4))`,
 	)}; }
->>>>>>> e43b8f0f
 #${getSel(ElementID.BAR_TERMS)} .${getSel(ElementClass.TERM, term.selector)}
 .${getSel(ElementClass.CONTROL_BUTTON)}:hover:not(:disabled)
 	{ background: hsl(${hue} 70% 80%); }
@@ -1514,8 +1528,7 @@
 	;
 
 	const collectStyleRules = (element: Element, recurse: boolean,
-		range: Range, styleRuleIdxPtr: { value: number },
-		styleRules: Array<[ string, number ]>) => {
+		range: Range, styleRuleIdxPtr: { value: number }, styleRules: Array<[ string, number ]>) => {
 		const elementHighlighting = element["elementHighlighting"] as ElementHighlighting;
 		const boxes: Array<HighlightBox> = getBoxesOwned(element, element, range);
 		if (boxes.length) {
@@ -1535,13 +1548,54 @@
 		});
 	};
 
-	return (root: Element, recurse: boolean): Array<[ string, number ]> => {
-		const range = document.createRange();
+	const collectElements = (element: Element, recurse: boolean, range: Range, containers: Array<Element>) => {
+		const elementHighlighting = element["elementHighlighting"] as ElementHighlighting;
+		const boxes: Array<HighlightBox> = getBoxesOwned(element, element, range);
+		if (boxes.length) {
+			const container = document.createElement("div");
+			container.id = getSel(ElementID.DRAW_ELEMENT, elementHighlighting.highlightId);
+			boxes.forEach(box => {
+				const element = document.createElement("div");
+				element.style.position = "absolute";
+				element.style.left = box.x.toString() + "px";
+				element.style.top = box.y.toString() + "px";
+				element.style.width = box.width.toString() + "px";
+				element.style.height = box.height.toString() + "px";
+				element.classList.add(getSel(ElementClass.TERM, box.selector));
+				container.appendChild(element);
+			});
+			containers.push(container);
+		}
+		(recurse ? Array.from(element.children) as Array<HTMLElement> : []).forEach(child => {
+			if (child["elementHighlighting"]) {
+				collectElements(child, recurse, range, containers);
+			}
+		});
+	};
+
+	return usePaintNotElement ? (root: Element, recurse: boolean): Array<[ string, number ]> => {
 		const style = document.getElementById(getSel(ElementID.STYLE_PAINT)) as HTMLStyleElement;
 		const styleRuleIdxPtr = { value: (style.sheet as CSSStyleSheet).cssRules.length };
 		const styleRules: Array<[ string, number ]> = [];
 		// 'root' must have [elementHighlighting].
-		collectStyleRules(root, recurse, range, styleRuleIdxPtr, styleRules);
+		collectStyleRules(root, recurse, document.createRange(), styleRuleIdxPtr, styleRules);
+		return styleRules;
+	} : (root: Element, recurse: boolean): Array<[ string, number ]> => {
+		const containers: Array<Element> = [];
+		collectElements(root, recurse, document.createRange(), containers);
+		const parent = document.getElementById(getSel(ElementID.DRAW_CONTAINER)) as Element;
+		containers.forEach(container => {
+			const containerExisting = document.getElementById(container.id);
+			if (containerExisting) {
+				containerExisting.remove();
+			}
+			parent.appendChild(container);
+		});
+		const style = document.getElementById(getSel(ElementID.STYLE_PAINT)) as HTMLStyleElement;
+		const styleRuleIdxPtr = { value: (style.sheet as CSSStyleSheet).cssRules.length };
+		const styleRules: Array<[ string, number ]> = [];
+		// 'root' must have [elementHighlighting].
+		collectStyleRules(root, recurse, document.createRange(), styleRuleIdxPtr, styleRules);
 		return styleRules;
 	};
 })();
@@ -1563,6 +1617,9 @@
 const calculateBoxesInfoTemp = (terms: MatchTerms, parent: Element, highlightTags: HighlightTags,
 	requestRefreshIndicators: RequestRefreshIndicators, getNextHighlightId: GetNextHighlightID,
 	keepStyleUpdated: KeepStyleUpdated) => {
+	if (parent.id === "links") {
+		console.log(parent);
+	}
 	if (!parent.firstChild) {
 		return;
 	}
@@ -1577,7 +1634,6 @@
 		insertHighlights(terms, parent.firstChild, "firstChild", "nextSibling", false, false, highlightTags, [],
 			getNextHighlightId, keepStyleUpdated);
 	}
-	//updateStyle(parent, true, getNextHighlightId);
 	requestRefreshIndicators.next();
 };
 
@@ -1787,8 +1843,10 @@
 };
 
 // TODO document
-const constructHighlightStyleRule = (highlightId: string, boxes: Array<HighlightBox>): string =>
+const constructHighlightStyleRule = usePaintNotElement ? (highlightId: string, boxes: Array<HighlightBox>): string =>
 	`body [highlight*="${highlightId}"] { --mms-boxes: ${JSON.stringify(boxes)}; }`
+	: (highlightId: string): string =>
+		`body [highlight*="${highlightId}"] { background: -moz-element(#${getSel(ElementID.DRAW_ELEMENT, highlightId)}) no-repeat !important; }`
 ;
 
 /**
@@ -1829,7 +1887,7 @@
 		const rejectSelector = Array.from(highlightTags.reject).join(", ");
 		return new MutationObserver(mutations => {
 			for (const mutation of mutations) {
-				if ( mutation.target.parentElement && mutation.type === "characterData") {
+				if (mutation.target.parentElement && mutation.type === "characterData") {
 					onElementMovedTemp(terms, mutation.target.parentElement, highlightTags,
 						requestRefreshIndicators, getNextHighlightId, keepStyleUpdated);
 				}
@@ -1990,13 +2048,8 @@
 					)) {
 						removeTermControl(termRemovedPreviousIdx);
 						terms.splice(termRemovedPreviousIdx, 1);
-<<<<<<< HEAD
 						highlightsRemoveForBranch([ termUpdate ]);
-						fillStylesheetContent(terms, hues);
-=======
-						restoreNodes([ getSel(ElementClass.TERM, termUpdate.selector) ]);
 						fillStylesheetContent(terms, hues, controlsInfo);
->>>>>>> e43b8f0f
 						requestRefreshIndicators.next();
 						return;
 					}
@@ -2030,6 +2083,11 @@
 			const style = document.createElement("style");
 			style.id = getSel(ElementID.STYLE_PAINT);
 			document.head.appendChild(style);
+		}
+		if (!document.getElementById(getSel(ElementID.DRAW_CONTAINER))) {
+			const container = document.createElement("div");
+			container.id = getSel(ElementID.DRAW_CONTAINER);
+			document.body.insertAdjacentElement("afterend", container);
 		}
 	};
 
@@ -2173,16 +2231,13 @@
 
 	return () => {
 		window[WindowFlag.EXECUTION_UNNECESSARY] = true;
-		CSS["paintWorklet"].addModule(chrome.runtime.getURL("/dist/draw-highlights.js"));
+		if (usePaintNotElement) {
+			CSS["paintWorklet"].addModule(chrome.runtime.getURL("/dist/draw-highlights.js"));
+		}
 		const commands: BrowserCommands = [];
 		const terms: MatchTerms = [];
 		const hues: TermHues = [];
-<<<<<<< HEAD
-		const controlsInfo: ControlsInfo = {
-=======
 		const controlsInfo: ControlsInfo = { // These values are irrelevant. They should be overridden by highlight messages.
-			pageModifyEnabled: false,
->>>>>>> e43b8f0f
 			highlightsShown: false,
 			barControlsShown: {
 				disableTabResearch: false,
