const isBrowserChromium = () =>
	!this.browser
;

chrome.storage = isBrowserChromium() /* Running in Chromium */  ? chrome.storage : browser.storage as typeof chrome.storage;
<<<<<<< HEAD
chrome.storage["session"] = chrome.storage["session"] ?? chrome.storage.local;
=======
chrome.storage.session ??= chrome.storage.local;
>>>>>>> b5c755a3

type ResearchInstances = Record<number, ResearchInstance>
type Engines = Record<string, Engine>
type StorageSessionValues = {
	[StorageSession.RESEARCH_INSTANCES]: ResearchInstances
	[StorageSession.ENGINES]: Engines
}
type StorageLocalValues = {
	[StorageLocal.ENABLED]: boolean
	[StorageLocal.FOLLOW_LINKS]: boolean
	[StorageLocal.PERSIST_RESEARCH_INSTANCES]: boolean
}
type StorageSyncValues = {
	[StorageSync.AUTO_FIND_OPTIONS]: {
		stoplist: Array<string>
		searchParams: Array<string>
	}
	[StorageSync.LINK_RESEARCH_TABS]: boolean
	[StorageSync.SHOW_HIGHLIGHTS]: {
		default: boolean
		overrideSearchPages: boolean
		overrideResearchPages: boolean
	}
	[StorageSync.BAR_CONTROLS_SHOWN]: {
		disableTabResearch: boolean
		performSearch: boolean
		appendTerm: boolean
	}
	[StorageSync.BAR_LOOK]: {
		showEditIcon: boolean
	}
	[StorageSync.HIGHLIGHT_LOOK]: {
		hues: Array<number>
	}
}
// eslint-disable-next-line @typescript-eslint/no-unused-vars
type ControlButtonName = keyof StorageSyncValues["barControlsShown"]
// eslint-disable-next-line @typescript-eslint/no-unused-vars
type BarLook = keyof StorageSyncValues["barLook"]

enum StorageSession { // Keys assumed to be unique across all storage areas (excluding "managed")
	RESEARCH_INSTANCES = "researchInstances",
	_ID_R_INSTANCES = "idResearchInstances",
    _TAB_R_INSTANCE_IDS = "tabResearchInstanceIds",
	ENGINES = "engines",
}

enum StorageLocal {
	ENABLED = "enabled",
	FOLLOW_LINKS = "followLinks",
	PERSIST_RESEARCH_INSTANCES = "persistResearchInstances",
}

enum StorageSync {
	AUTO_FIND_OPTIONS = "autoFindOptions",
	LINK_RESEARCH_TABS = "linkResearchTabs",
	SHOW_HIGHLIGHTS = "showHighlights",
	BAR_CONTROLS_SHOWN = "barControlsShown",
	BAR_LOOK = "barLook",
	HIGHLIGHT_LOOK = "highlightLook",
}

interface ResearchInstance {
	phrases: ReadonlyArray<string>
	terms: MatchTerms
	highlightsShown: boolean
	autoOverwritable: boolean
	persistent: boolean
	enabled: boolean
}

const defaultOptions: StorageSyncValues = {
	autoFindOptions: {
		searchParams: [ // Order of specificity
			"searchTerms",
			"searchTerm",
			"search",
			"query",
			"keywords",
			"keyword",
			"terms",
			"term",
			"q", "s", "k",
		],
		stoplist: [
			"i", "a", "an", "and", "or", "not", "the", "that", "there", "where", "which", "to", "do", "of", "in", "on", "at", "too",
			"if", "for", "while", "is", "as", "isn't", "are", "aren't", "can", "can't", "how", "vs",
			"them", "their", "theirs", "her", "hers", "him", "his", "it", "its", "me", "my", "one", "one's",
		],
	},
	linkResearchTabs: false,
	showHighlights: {
		default: true,
		overrideSearchPages: true,
		overrideResearchPages: false,
	},
	barControlsShown: {
		disableTabResearch: true,
		performSearch: true,
		appendTerm: true,
	},
	barLook: {
		showEditIcon: true,
	},
	highlightLook: {
		hues: [ 300, 60, 110, 220, 30, 190, 0 ],
	},
};

/**
 * Stores items to browser session storage.
 * @param items An object of items to create or update.
 */
// eslint-disable-next-line @typescript-eslint/no-unused-vars
const setStorageSession = (items: StorageSessionValues) => {
	items = { ...items };
	if (Object.keys(items).includes(StorageSession.RESEARCH_INSTANCES)) {
		// TODO disable object shallow copying when linking disabled in settings
		const tabRInstances = items.researchInstances;
		const tabs = Object.keys(tabRInstances);
		const idRInstances: Array<ResearchInstance> = [];
		const tabRInstanceIds = {};
		items.researchInstances = {};
		tabs.forEach(tab => {
			const id = idRInstances.indexOf(tabRInstances[tab]);
			if (id === -1) {
				tabRInstanceIds[tab] = idRInstances.length;
				idRInstances.push(tabRInstances[tab]);
			} else {
				tabRInstanceIds[tab] = id;
			}
		});
		items[StorageSession._ID_R_INSTANCES] = idRInstances;
		items[StorageSession._TAB_R_INSTANCE_IDS] = tabRInstanceIds;
	}
	return chrome.storage["session"].set(items);
};

/**
 * Retrieves items from browser session storage.
 * @param keysParam An array of storage keys for which to retrieve the items.
 * @returns A promise that resolves with an object containing the requested items.
 */
// eslint-disable-next-line @typescript-eslint/no-unused-vars
const getStorageSession = async (keysParam?: Array<StorageSession>): Promise<StorageSessionValues> => {
	const keys = keysParam === undefined
		? undefined
		: typeof(keysParam) === "string" ? [ keysParam ] : Array.from(new Set(keysParam));
	const gettingRInstances = keys && keys.includes(StorageSession.RESEARCH_INSTANCES);
	if (gettingRInstances) {
		keys.splice(keys.indexOf(StorageSession.RESEARCH_INSTANCES), 1);
		keys.push(StorageSession._ID_R_INSTANCES);
		keys.push(StorageSession._TAB_R_INSTANCE_IDS);
	}
	const session = await chrome.storage["session"].get(keys) as StorageSessionValues;
	if (gettingRInstances) {
		const idRInstances = session[StorageSession._ID_R_INSTANCES];
		const tabRInstanceIds = session[StorageSession._TAB_R_INSTANCE_IDS];
		delete session[StorageSession._ID_R_INSTANCES];
		delete session[StorageSession._TAB_R_INSTANCE_IDS];
		const tabRInstances = {};
		Object.keys(tabRInstanceIds).forEach(tab => {
			tabRInstances[tab] = idRInstances[tabRInstanceIds[tab]];
		});
		session.researchInstances = tabRInstances;
	}
	if (session.engines) {
		const engines = session.engines as Engines;
		Object.keys(engines).forEach(id => engines[id] = Object.assign(new Engine, engines[id]));
	}
	return session;
};

/**
 * Stores items to browser local storage.
 * @param items An object of items to create or update.
 */
// eslint-disable-next-line @typescript-eslint/no-unused-vars
const setStorageLocal = (items: StorageLocalValues) => {
	return chrome.storage.local.set(items);
};

/**
 * Retrieves items from browser local storage.
 * @param keysParam An array of storage keys for which to retrieve the items.
 * @returns A promise that resolves with an object containing the requested items.
 */
// eslint-disable-next-line @typescript-eslint/no-unused-vars
const getStorageLocal = (keysParam?: Array<StorageLocal>): Promise<StorageLocalValues> => {
	return chrome.storage.local.get(keysParam) as Promise<StorageLocalValues>;
};

/**
 * Stores items to browser sync storage.
 * @param items An object of items to create or update.
 */
// eslint-disable-next-line @typescript-eslint/no-unused-vars
const setStorageSync = (items: StorageSyncValues) => {
	return chrome.storage.sync.set(items);
};

/**
 * Retrieves items from browser synced storage.
 * @param keysParam An array of storage keys for which to retrieve the items.
 * @returns A promise that resolves with an object containing the requested items.
 */
// eslint-disable-next-line @typescript-eslint/no-unused-vars
const getStorageSync = (keysParam?: Array<StorageSync>): Promise<StorageSyncValues> => {
	return chrome.storage.sync.get(keysParam) as Promise<StorageSyncValues>;
};

/**
 * Set internal storage to its default working values.
 */
// eslint-disable-next-line @typescript-eslint/no-unused-vars
const initializeStorage = async () => {
	const local = await getStorageLocal([ StorageLocal.ENABLED ]);
	const toRemove: Array<string> = [];
	fixObjectWithDefaults(local, {
		enabled: true,
		followLinks: true,
		persistResearchInstances: true,
	} as StorageLocalValues, toRemove);
	await setStorageLocal(local);
	await chrome.storage.local.remove(toRemove);
	await setStorageSession({
		researchInstances: {},
		engines: {},
	});
};

/**
 * Makes an object conform to an object of defaults.
 * Missing default items are assigned, and items with no corresponding default are removed. Items within arrays are ignored.
 * @param object An object to repair.
 * @param defaults An object of default items to be compared with the first object.
 * @param toRemove An empty array to be filled with deleted top-level keys.
 * @param atTopLevel Indicates whether or not the function is currently at the top level of the object.
 */
const fixObjectWithDefaults = (
	object: Record<string, unknown>,
	defaults: Record<string, unknown>,
	toRemove: Array<string>,
	atTopLevel = true,
) => {
	Object.keys(object).forEach(objectKey => {
		if (defaults[objectKey] === undefined) {
			delete object[objectKey];
			if (atTopLevel) {
				toRemove.push(objectKey);
			}
		} else if (typeof(object[objectKey]) === "object" && !Array.isArray(object[objectKey])) {
			fixObjectWithDefaults(
				object[objectKey] as Record<string, unknown>,
				defaults[objectKey] as Record<string, unknown>,
				toRemove,
				false,
			);
		}
	});
	Object.keys(defaults).forEach(defaultsKey => {
		if (typeof(object[defaultsKey]) !== typeof(defaults[defaultsKey])
			|| Array.isArray(object[defaultsKey]) !== Array.isArray(defaults[defaultsKey])) {
			object[defaultsKey] = defaults[defaultsKey];
		}
	});
};

/**
 * Checks persistent options storage for unwanted or misconfigured values, then restores it to a normal state.
 */
// eslint-disable-next-line @typescript-eslint/no-unused-vars
const repairOptions = async () => {
	const sync = await getStorageSync();
	const toRemove = [];
	fixObjectWithDefaults(sync, defaultOptions, toRemove);
	setStorageSync(sync);
	chrome.storage.sync.remove(toRemove);
};<|MERGE_RESOLUTION|>--- conflicted
+++ resolved
@@ -3,11 +3,7 @@
 ;
 
 chrome.storage = isBrowserChromium() /* Running in Chromium */  ? chrome.storage : browser.storage as typeof chrome.storage;
-<<<<<<< HEAD
-chrome.storage["session"] = chrome.storage["session"] ?? chrome.storage.local;
-=======
 chrome.storage.session ??= chrome.storage.local;
->>>>>>> b5c755a3
 
 type ResearchInstances = Record<number, ResearchInstance>
 type Engines = Record<string, Engine>
