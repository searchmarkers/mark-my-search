--- conflicted
+++ resolved
@@ -160,31 +160,7 @@
  * @param items An object of items to create or update.
  */
 const setStorageSession = (items: StorageSessionValues) => {
-<<<<<<< HEAD
-	items = { ...items };
-	if (StorageSession.RESEARCH_INSTANCES in items) {
-		// TODO disable object shallow copying when linking disabled in settings
-		const tabRInstances = items.researchInstances;
-		const tabs = Object.keys(tabRInstances);
-		const idRInstances: Array<ResearchInstance> = [];
-		const tabRInstanceIds = {};
-		items.researchInstances = {};
-		tabs.forEach(tab => {
-			const id = idRInstances.indexOf(tabRInstances[tab]);
-			if (id === -1) {
-				tabRInstanceIds[tab] = idRInstances.length;
-				idRInstances.push(tabRInstances[tab]);
-			} else {
-				tabRInstanceIds[tab] = id;
-			}
-		});
-		items[StorageSession._ID_R_INSTANCES] = idRInstances;
-		items[StorageSession._TAB_R_INSTANCE_IDS] = tabRInstanceIds;
-	}
 	return chrome.storage["session"].set(items);
-=======
-	return chrome.storage.session.set(items);
->>>>>>> 42051a2a
 };
 
 /**
@@ -193,35 +169,8 @@
  * @returns A promise that resolves with an object containing the requested items.
  */
 // eslint-disable-next-line @typescript-eslint/no-unused-vars
-<<<<<<< HEAD
-const getStorageSession = (
-	keysParam?: Array<StorageSession>
-): Promise<StorageSessionValues> => getStorageSafely(async () => {
-	const keys = keysParam === undefined
-		? undefined
-		: typeof(keysParam) === "string" ? [ keysParam ] : Array.from(new Set(keysParam));
-	const gettingRInstances = keys && keys.includes(StorageSession.RESEARCH_INSTANCES);
-	if (gettingRInstances) {
-		keys.splice(keys.indexOf(StorageSession.RESEARCH_INSTANCES), 1);
-		keys.push(StorageSession._ID_R_INSTANCES);
-		keys.push(StorageSession._TAB_R_INSTANCE_IDS);
-	}
+const getStorageSession = (keys?: Array<StorageSession>): Promise<StorageSessionValues> => getStorageSafely(async () => {
 	const session = await chrome.storage["session"].get(keys) as StorageSessionValues;
-	if (gettingRInstances) {
-		const idRInstances = session[StorageSession._ID_R_INSTANCES];
-		const tabRInstanceIds = session[StorageSession._TAB_R_INSTANCE_IDS];
-		delete session[StorageSession._ID_R_INSTANCES];
-		delete session[StorageSession._TAB_R_INSTANCE_IDS];
-		const tabRInstances = {};
-		Object.keys(tabRInstanceIds).forEach(tab => {
-			tabRInstances[tab] = idRInstances[tabRInstanceIds[tab]];
-		});
-		session.researchInstances = tabRInstances;
-	}
-=======
-const getStorageSession = (keys?: Array<StorageSession>): Promise<StorageSessionValues> => getStorageSafely(async () => {
-	const session = await chrome.storage.session.get(keys) as StorageSessionValues;
->>>>>>> 42051a2a
 	if (session.engines) {
 		const engines = session.engines as Engines;
 		Object.keys(engines).forEach(id => engines[id] = Object.assign(new Engine, engines[id]));
