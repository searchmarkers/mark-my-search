{
	"manifest_version": 2,
	"name": "Mark My Search",
	"description": "Highlight searched keywords. Find matches instantly.",
	"version": "1.12.2",

	"browser_specific_settings": { "gecko": { "id": "{3c87dcad-dbbd-4be1-b07b-b6d0739b0aec}" } },

	"icons": {
		"48": "/icons/mms.svg",
		"96": "/icons/mms.svg"
	},

	"permissions": [
		"*://*/*",
		"tabs",
		"storage",
		"search",
		"contextMenus"
	],

	"optional_permissions": [
		"bookmarks"
	],

	"background": {
		"persistent": false,
		"scripts": [
			"/dist/include/storage.js",
			"/dist/include/pattern-stem.js",
			"/dist/include/pattern-diacritic.js",
			"/dist/include/shared.js",
			"/dist/background.js"
		]
	},

	"options_ui": {
		"page": "/pages/options.html",
		"browser_style": true
	},

	"browser_action": {
		"default_icon": "/icons/mms.svg",
		"default_title": "Mark My Search",
		"default_popup": "/pages/popup.html"
	},

	"web_accessible_resources": [
<<<<<<< HEAD
		"/icons/close.svg",
		"/icons/search.svg",
		"/icons/show.svg",
		"/icons/pin.svg",
		"/icons/create.svg",
		"/icons/delete.svg",
		"/icons/edit.svg",
		"/icons/reveal.svg"
=======
		{
			"resources": [
				"/dist/paint.js",
				"/icons/arrow.svg",
				"/icons/close.svg",
				"/icons/search.svg",
				"/icons/show.svg",
				"/icons/refresh.svg",
				"/icons/create.svg",
				"/icons/delete.svg",
				"/icons/edit.svg",
				"/icons/reveal.svg"
			],
			"matches": [ "*://*/*" ]
		}
>>>>>>> de2667d9
	],

	"commands": {
		"open-popup": {
			"description": "Open the popup"
		},
		"open-options": {
			"description": "Open the options page"
		},
		"toggle-research-tab": {
			"suggested_key": { "default": "Alt+Shift+M" },
			"description": "Find in current tab"
		},
		"toggle-research-global": {
			"suggested_key": { "default": "Alt+Shift+J" },
			"description": "Enable/disable automatic web search marking"
		},
		"toggle-bar": {
			"description": "Show/hide toolbar"
		},
		"toggle-highlights": {
			"suggested_key": { "default": "Alt+Shift+D" },
			"description": "Show/hide highlighting"
		},
		"toggle-select": {
			"description": "Enable/disable sticky term jumping mode"
		},
		"focus-term-append": {
			"suggested_key": { "default": "Alt+Period" },
			"description": "Focus input for appending a keyword"
		},
		"terms-replace": {
			"description": "Replace keywords with detected search keywords"
		},
		"step-global": {
			"suggested_key": { "default": "F2" },
			"description": "Step to and select next highlight"
		},
		"step-global-reverse": {
			"suggested_key": { "default": "Shift+F2" },
			"description": "Step to and select previous highlight"
		},
		"advance-global": {
			"suggested_key": {
				"windows": "Alt+A",
				"default": "Alt+Space"
			},
			"description": "Jump to next highlight block"
		},
		"advance-global-reverse": {
			"suggested_key": {
				"windows": "Alt+Shift+A",
				"default": "Alt+Shift+Space"
			},
			"description": "Jump to previous highlight block"
		},
		"select-term-0": {
			"suggested_key": {
				"windows": "Alt+1",
				"default": "Alt+Shift+1"
			},
			"description": "Jump to next (1st keyword)"
		},
		"select-term-1": {
			"suggested_key": {
				"windows": "Alt+2",
				"default": "Alt+Shift+2"
			},
			"description": "Jump to next (2nd keyword)"
		},
		"select-term-2": {
			"suggested_key": {
				"windows": "Alt+3",
				"default": "Alt+Shift+3"
			},
			"description": "Jump to next (3rd keyword)"
		},
		"select-term-3": {
			"suggested_key": {
				"windows": "Alt+4",
				"default": "Alt+Shift+4"
			},
			"description": "Jump to next (4th keyword)"
		},
		"select-term-4": {
			"suggested_key": {
				"windows": "Alt+5",
				"default": "Alt+Shift+5"
			},
			"description": "Jump to next (5th keyword)"
		},
		"select-term-5": {
			"suggested_key": {
				"windows": "Alt+6",
				"default": "Alt+Shift+6"
			},
			"description": "Jump to next (6th keyword)"
		},
		"select-term-6": {
			"suggested_key": {
				"windows": "Alt+7",
				"default": "Alt+Shift+7"
			},
			"description": "Jump to next (7th keyword)"
		},
		"select-term-7": {
			"suggested_key": {
				"windows": "Alt+8",
				"default": "Alt+Shift+8"
			},
			"description": "Jump to next (8th keyword)"
		},
		"select-term-8": {
			"suggested_key": {
				"windows": "Alt+9",
				"default": "Alt+Shift+9"
			},
			"description": "Jump to next (9th keyword)"
		},
		"select-term-9": {
			"suggested_key": {
				"windows": "Alt+0",
				"default": "Alt+Shift+0"
			},
			"description": "Jump to next (10th keyword)"
		},
		"select-term-0-reverse": {
			"suggested_key": {
				"windows": "Alt+Shift+1",
				"default": "Ctrl+Shift+1"
			},
			"description": "Jump to previous (1st keyword)"
		},
		"select-term-1-reverse": {
			"suggested_key": {
				"windows": "Alt+Shift+2",
				"default": "Ctrl+Shift+2"
			},
			"description": "Jump to previous (2nd keyword)"
		},
		"select-term-2-reverse": {
			"suggested_key": {
				"windows": "Alt+Shift+3",
				"default": "Ctrl+Shift+3"
			},
			"description": "Jump to previous (3rd keyword)"
		},
		"select-term-3-reverse": {
			"suggested_key": {
				"windows": "Alt+Shift+4",
				"default": "Ctrl+Shift+4"
			},
			"description": "Jump to previous (4th keyword)"
		},
		"select-term-4-reverse": {
			"suggested_key": {
				"windows": "Alt+Shift+5",
				"default": "Ctrl+Shift+5"
			},
			"description": "Jump to previous (5th keyword)"
		},
		"select-term-5-reverse": {
			"suggested_key": {
				"windows": "Alt+Shift+6",
				"default": "Ctrl+Shift+6"
			},
			"description": "Jump to previous (6th keyword)"
		},
		"select-term-6-reverse": {
			"suggested_key": {
				"windows": "Alt+Shift+7",
				"default": "Ctrl+Shift+7"
			},
			"description": "Jump to previous (7th keyword)"
		},
		"select-term-7-reverse": {
			"suggested_key": {
				"windows": "Alt+Shift+8",
				"default": "Ctrl+Shift+8"
			},
			"description": "Jump to previous (8th keyword)"
		},
		"select-term-8-reverse": {
			"suggested_key": {
				"windows": "Alt+Shift+9",
				"default": "Ctrl+Shift+9"
			},
			"description": "Jump to previous (9th keyword)"
		},
		"select-term-9-reverse": {
			"suggested_key": {
				"windows": "Alt+Shift+0",
				"default": "Ctrl+Shift+0"
			},
			"description": "Jump to previous (10th keyword)"
		}
	}
}<|MERGE_RESOLUTION|>--- conflicted
+++ resolved
@@ -46,32 +46,16 @@
 	},
 
 	"web_accessible_resources": [
-<<<<<<< HEAD
+		"/dist/paint.js",
+		"/icons/arrow.svg",
 		"/icons/close.svg",
 		"/icons/search.svg",
 		"/icons/show.svg",
-		"/icons/pin.svg",
+		"/icons/refresh.svg",
 		"/icons/create.svg",
 		"/icons/delete.svg",
 		"/icons/edit.svg",
 		"/icons/reveal.svg"
-=======
-		{
-			"resources": [
-				"/dist/paint.js",
-				"/icons/arrow.svg",
-				"/icons/close.svg",
-				"/icons/search.svg",
-				"/icons/show.svg",
-				"/icons/refresh.svg",
-				"/icons/create.svg",
-				"/icons/delete.svg",
-				"/icons/edit.svg",
-				"/icons/reveal.svg"
-			],
-			"matches": [ "*://*/*" ]
-		}
->>>>>>> de2667d9
 	],
 
 	"commands": {
