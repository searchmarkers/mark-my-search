<?xml version="1.0" encoding="UTF-8" standalone="no"?>
<!-- Created with Inkscape (http://www.inkscape.org/) -->

<svg
   width="32"
   height="32"
   viewBox="0 0 8.4666665 8.4666665"
   version="1.1"
   id="svg5"
   inkscape:version="1.1.2 (0a00cf5339, 2022-02-04)"
   sodipodi:docname="mms.svg"
   inkscape:export-filename="/home/dom/Public/mark-my-search/icons/mms-128.png"
   inkscape:export-xdpi="384"
   inkscape:export-ydpi="384"
   xmlns:inkscape="http://www.inkscape.org/namespaces/inkscape"
   xmlns:sodipodi="http://sodipodi.sourceforge.net/DTD/sodipodi-0.dtd"
   xmlns="http://www.w3.org/2000/svg"
   xmlns:svg="http://www.w3.org/2000/svg">
  <sodipodi:namedview
     id="namedview7"
     pagecolor="#ffffff"
     bordercolor="#666666"
     borderopacity="1.0"
     inkscape:pageshadow="2"
     inkscape:pageopacity="0.0"
     inkscape:pagecheckerboard="0"
     inkscape:document-units="px"
     showgrid="true"
     units="px"
     height="241.88977px"
<<<<<<< HEAD
     inkscape:zoom="26.304475"
     inkscape:cx="16.004881"
     inkscape:cy="15.985873"
=======
     inkscape:zoom="26.469127"
     inkscape:cx="11.296179"
     inkscape:cy="15.886433"
>>>>>>> 4c87a8ff
     inkscape:window-width="1920"
     inkscape:window-height="1028"
     inkscape:window-x="0"
     inkscape:window-y="26"
     inkscape:window-maximized="1"
     inkscape:current-layer="layer1">
    <inkscape:grid
       type="xygrid"
       id="grid9"
       dotted="true" />
  </sodipodi:namedview>
  <defs
     id="defs2" />
  <g
     inkscape:label="Layer 1"
     inkscape:groupmode="layer"
     id="layer1">
    <path
       style="fill:#8d8d66;fill-opacity:1;stroke:#000000;stroke-width:0.582083;stroke-linecap:butt;stroke-linejoin:round;stroke-miterlimit:4;stroke-dasharray:none;stroke-opacity:1"
       d="m 4.2333333,0.26458333 -3.96874995,1.05833347 -2e-8,6.3499999 3.96874997,-1.0583334"
       id="path7000"
       sodipodi:nodetypes="cccc" />
    <path
       style="fill:none;fill-opacity:1;stroke:#000000;stroke-width:0.58208333;stroke-linecap:butt;stroke-linejoin:round;stroke-miterlimit:4;stroke-dasharray:none;stroke-opacity:1"
       d="m 2.38125,2.1166667 1.8520833,-1.85208337 v 2.91041667"
       id="path6867"
       sodipodi:nodetypes="ccc" />
    <path
       style="fill:#d2d298;fill-opacity:1;stroke:#000000;stroke-width:0.58208333;stroke-linecap:butt;stroke-linejoin:round;stroke-miterlimit:4;stroke-dasharray:none;stroke-opacity:1"
       d="m 8.2020833,5.2916667 v 2.9104166 h -5.8208333 l 0,-6.0854166 h 5.8208333 z"
       id="path3631"
       sodipodi:nodetypes="cccccc" />
    <g
       inkscape:label="Layer 1"
       id="layer1-6"
       transform="matrix(0.5550728,0,0,0.5550728,2.9366566,-157.44083)"
       style="fill:#ff00ff;fill-opacity:1;stroke-width:1.04866124;stroke-miterlimit:4;stroke-dasharray:none">
      <path
         id="path829"
         style="fill:#ff00ff;fill-opacity:1;stroke:#000000;stroke-width:1.04866124;stroke-linecap:butt;stroke-linejoin:round;stroke-miterlimit:4;stroke-dasharray:none;stroke-opacity:1"
         d="m 7.1026901,285.06996 -5.2433063,5.24331 0.9533287,1.42999 1.4299924,0.95333 5.2433062,-5.24331 z"
         sodipodi:nodetypes="cccccc" />
    </g>
    <path
       style="fill:none;stroke:#000000;stroke-width:0.79375;stroke-linecap:butt;stroke-linejoin:miter;stroke-miterlimit:4;stroke-dasharray:none;stroke-opacity:1"
       d="m 4.4979167,4.4979148 -1.0583334,1.0583334"
       id="path16223"
       sodipodi:nodetypes="cc" />
  </g>
</svg><|MERGE_RESOLUTION|>--- conflicted
+++ resolved
@@ -28,15 +28,9 @@
      showgrid="true"
      units="px"
      height="241.88977px"
-<<<<<<< HEAD
-     inkscape:zoom="26.304475"
-     inkscape:cx="16.004881"
-     inkscape:cy="15.985873"
-=======
      inkscape:zoom="26.469127"
      inkscape:cx="11.296179"
      inkscape:cy="15.886433"
->>>>>>> 4c87a8ff
      inkscape:window-width="1920"
      inkscape:window-height="1028"
      inkscape:window-x="0"
