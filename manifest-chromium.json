--- conflicted
+++ resolved
@@ -2,11 +2,7 @@
 	"manifest_version": 3,
 	"name": "Mark My Search",
 	"description": "Highlight searched keywords. Find matches instantly.",
-<<<<<<< HEAD
 	"version": "2.0.0",
-=======
-	"version": "1.10.1",
->>>>>>> b95c68c1
 
 	"icons": {
 		"48": "/icons/mms-48.png",
